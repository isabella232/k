package org.kframework.compile.transformers;

import org.kframework.kil.ASTNode;
import org.kframework.kil.Empty;
import org.kframework.kil.KApp;
import org.kframework.kil.KSorts;
import org.kframework.kil.Production;
import org.kframework.kil.ProductionItem;
import org.kframework.kil.ProductionItem.ProductionType;
import org.kframework.kil.Sort;
import org.kframework.kil.Term;
import org.kframework.kil.TermCons;
import org.kframework.kil.Token;
import org.kframework.kil.UserList;
import org.kframework.kil.loader.Constants;
import org.kframework.kil.loader.DefinitionHelper;
import org.kframework.kil.visitors.BasicTransformer;
import org.kframework.kil.visitors.exceptions.TransformerException;
import org.kframework.utils.errorsystem.KException;
import org.kframework.utils.errorsystem.KException.ExceptionType;
import org.kframework.utils.errorsystem.KException.KExceptionGroup;
import org.kframework.utils.general.GlobalSettings;

import java.util.ArrayList;
import java.util.List;

/**
 * Transformer class adding the implicit terminator (.List{"SEP"}) to user defined lists.
 */
public class AddEmptyLists extends BasicTransformer {

	public AddEmptyLists(DefinitionHelper definitionHelper) {
		super("Add empty lists", definitionHelper);
	}

	@Override
	public ASTNode transform(TermCons tc) throws TransformerException {
		// traverse
		Production p = tc.getProduction(definitionHelper);

		if (p.isListDecl()) {
			Term t = tc.getContents().get(0);
			UserList ul = (UserList) p.getItems().get(0);
<<<<<<< HEAD
			if (isAddEmptyList(ul.getSort(), t.getSort())) {
				if (!isUserListElement(ul.getSort(), t)) {
					String msg = "Found sort '" + t.getSort() + "' where list sort '" + ul.getSort() + "' was expected. Moving on.";
=======
			if (isAddEmptyList(ul.getSort(), t.getSort(definitionHelper))) {
				if (t.getSort(definitionHelper).equals("K") || !definitionHelper.isSubsortedEq(ul.getSort(), t.getSort(definitionHelper))) {
					String msg = "Found sort '" + t.getSort(definitionHelper) + "' where list sort '" + ul.getSort() + "' was expected. Moving on.";
>>>>>>> 7dc5f021
					GlobalSettings.kem.register(new KException(ExceptionType.HIDDENWARNING, KExceptionGroup.LISTS, msg, t.getFilename(), t.getLocation()));
				} else
					tc.getContents().set(0, addEmpty(t, ul.getSort()));
			}

			// if the term should be a list, append the empty element
			t = tc.getContents().get(1);
<<<<<<< HEAD
			if (isAddEmptyList(p.getSort(), t.getSort())) {
				if (!isUserListElement(p.getSort(), t)) {
					String msg = "Found sort '" + t.getSort() + "' where list sort '" + p.getSort() + "' was expected. Moving on.";
=======
			if (isAddEmptyList(p.getSort(), t.getSort(definitionHelper))) {
				if (t.getSort(definitionHelper).equals("K") || !definitionHelper.isSubsortedEq(p.getSort(), t.getSort(definitionHelper))) {
					String msg = "Found sort '" + t.getSort(definitionHelper) + "' where list sort '" + p.getSort() + "' was expected. Moving on.";
>>>>>>> 7dc5f021
					GlobalSettings.kem.register(new KException(ExceptionType.HIDDENWARNING, KExceptionGroup.LISTS, msg, t.getFilename(), t.getLocation()));
				} else
					tc.getContents().set(1, addEmpty(t, tc.getProduction(definitionHelper).getSort()));
			}
		} else {
			for (int i = 0, j = 0; j < p.getItems().size(); j++) {
				ProductionItem pi = p.getItems().get(j);
				if (!(pi.getType() == ProductionType.SORT))
					continue;

				String srt = ((Sort) pi).getName();
				if (definitionHelper.isListSort(srt)) {
					Term t = (Term) tc.getContents().get(i);
					// if the term should be a list, append the empty element
<<<<<<< HEAD
					if (isAddEmptyList(srt, t.getSort())) {
						if (!isUserListElement(srt, t)) {
							String msg = "Found sort '" + t.getSort() + "' where list sort '" + srt + "' was expected. Moving on.";
=======
					if (isAddEmptyList(srt, t.getSort(definitionHelper))) {
						if (t.getSort(definitionHelper).equals("K") || !definitionHelper.isSubsortedEq(srt, t.getSort(definitionHelper))) {
							String msg = "Found sort '" + t.getSort(definitionHelper) + "' where list sort '" + srt + "' was expected. Moving on.";
>>>>>>> 7dc5f021
							GlobalSettings.kem.register(new KException(ExceptionType.HIDDENWARNING, KExceptionGroup.LISTS, msg, t.getFilename(), t.getLocation()));
						} else
							tc.getContents().set(i, addEmpty(t, srt));
					}
				}
				i++;
			}
		}

		return super.transform(tc);
	}

<<<<<<< HEAD
    private boolean isUserListElement(String listSort, Term element) {
        String elementSort = element.getSort();

        /* TODO: properly infer sort of KApp */
        if (elementSort.equals(KSorts.K) && element instanceof KApp) {
            /* infer sort for builtins and tokens */
            if (((KApp) element).getLabel() instanceof Token) {
                elementSort = ((Token) ((KApp) element).getLabel()).tokenSort();
            }
        }

        return !elementSort.equals(KSorts.K)
               && DefinitionHelper.isSubsortedEq(listSort, elementSort);
    }

    public static boolean isAddEmptyList(String expectedSort, String termSort) {
		if (!DefinitionHelper.isListSort(expectedSort))
=======
	public boolean isAddEmptyList(String expectedSort, String termSort) {
		// if (termSort.equals("K"))
		// return false;
		if (!definitionHelper.isListSort(expectedSort))
>>>>>>> 7dc5f021
			return false;
		if (definitionHelper.isSubsortedEq(expectedSort, termSort) && definitionHelper.isListSort(termSort))
			return false;
		return true;
	}

	private Term addEmpty(Term node, String sort) {
		TermCons tc = new TermCons(sort, getListCons(sort));
		List<Term> genContents = new ArrayList<Term>();
		genContents.add(node);
		genContents.add(new Empty(sort));

		tc.setContents(genContents);
		return tc;
	}

	private String getListCons(String psort) {
		Production p = definitionHelper.listConses.get(psort);
		return p.getAttribute(Constants.CONS_cons_ATTR);
	}
}<|MERGE_RESOLUTION|>--- conflicted
+++ resolved
@@ -41,15 +41,9 @@
 		if (p.isListDecl()) {
 			Term t = tc.getContents().get(0);
 			UserList ul = (UserList) p.getItems().get(0);
-<<<<<<< HEAD
-			if (isAddEmptyList(ul.getSort(), t.getSort())) {
-				if (!isUserListElement(ul.getSort(), t)) {
-					String msg = "Found sort '" + t.getSort() + "' where list sort '" + ul.getSort() + "' was expected. Moving on.";
-=======
 			if (isAddEmptyList(ul.getSort(), t.getSort(definitionHelper))) {
-				if (t.getSort(definitionHelper).equals("K") || !definitionHelper.isSubsortedEq(ul.getSort(), t.getSort(definitionHelper))) {
+				if (!isUserListElement(ul.getSort(), t, definitionHelper)) {
 					String msg = "Found sort '" + t.getSort(definitionHelper) + "' where list sort '" + ul.getSort() + "' was expected. Moving on.";
->>>>>>> 7dc5f021
 					GlobalSettings.kem.register(new KException(ExceptionType.HIDDENWARNING, KExceptionGroup.LISTS, msg, t.getFilename(), t.getLocation()));
 				} else
 					tc.getContents().set(0, addEmpty(t, ul.getSort()));
@@ -57,15 +51,9 @@
 
 			// if the term should be a list, append the empty element
 			t = tc.getContents().get(1);
-<<<<<<< HEAD
-			if (isAddEmptyList(p.getSort(), t.getSort())) {
-				if (!isUserListElement(p.getSort(), t)) {
-					String msg = "Found sort '" + t.getSort() + "' where list sort '" + p.getSort() + "' was expected. Moving on.";
-=======
 			if (isAddEmptyList(p.getSort(), t.getSort(definitionHelper))) {
-				if (t.getSort(definitionHelper).equals("K") || !definitionHelper.isSubsortedEq(p.getSort(), t.getSort(definitionHelper))) {
+				if (!isUserListElement(p.getSort(), t, definitionHelper)) {
 					String msg = "Found sort '" + t.getSort(definitionHelper) + "' where list sort '" + p.getSort() + "' was expected. Moving on.";
->>>>>>> 7dc5f021
 					GlobalSettings.kem.register(new KException(ExceptionType.HIDDENWARNING, KExceptionGroup.LISTS, msg, t.getFilename(), t.getLocation()));
 				} else
 					tc.getContents().set(1, addEmpty(t, tc.getProduction(definitionHelper).getSort()));
@@ -80,15 +68,9 @@
 				if (definitionHelper.isListSort(srt)) {
 					Term t = (Term) tc.getContents().get(i);
 					// if the term should be a list, append the empty element
-<<<<<<< HEAD
-					if (isAddEmptyList(srt, t.getSort())) {
-						if (!isUserListElement(srt, t)) {
-							String msg = "Found sort '" + t.getSort() + "' where list sort '" + srt + "' was expected. Moving on.";
-=======
 					if (isAddEmptyList(srt, t.getSort(definitionHelper))) {
-						if (t.getSort(definitionHelper).equals("K") || !definitionHelper.isSubsortedEq(srt, t.getSort(definitionHelper))) {
+						if (!isUserListElement(srt, t, definitionHelper)) {
 							String msg = "Found sort '" + t.getSort(definitionHelper) + "' where list sort '" + srt + "' was expected. Moving on.";
->>>>>>> 7dc5f021
 							GlobalSettings.kem.register(new KException(ExceptionType.HIDDENWARNING, KExceptionGroup.LISTS, msg, t.getFilename(), t.getLocation()));
 						} else
 							tc.getContents().set(i, addEmpty(t, srt));
@@ -101,9 +83,8 @@
 		return super.transform(tc);
 	}
 
-<<<<<<< HEAD
-    private boolean isUserListElement(String listSort, Term element) {
-        String elementSort = element.getSort();
+    private boolean isUserListElement(String listSort, Term element, DefinitionHelper definitionHelper) {
+        String elementSort = element.getSort(definitionHelper);
 
         /* TODO: properly infer sort of KApp */
         if (elementSort.equals(KSorts.K) && element instanceof KApp) {
@@ -114,17 +95,11 @@
         }
 
         return !elementSort.equals(KSorts.K)
-               && DefinitionHelper.isSubsortedEq(listSort, elementSort);
+               && definitionHelper.isSubsortedEq(listSort, elementSort);
     }
 
-    public static boolean isAddEmptyList(String expectedSort, String termSort) {
-		if (!DefinitionHelper.isListSort(expectedSort))
-=======
 	public boolean isAddEmptyList(String expectedSort, String termSort) {
-		// if (termSort.equals("K"))
-		// return false;
 		if (!definitionHelper.isListSort(expectedSort))
->>>>>>> 7dc5f021
 			return false;
 		if (definitionHelper.isSubsortedEq(expectedSort, termSort) && definitionHelper.isListSort(termSort))
 			return false;
