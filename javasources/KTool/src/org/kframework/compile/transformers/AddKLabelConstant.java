--- conflicted
+++ resolved
@@ -26,17 +26,10 @@
         retNode.addConstant(KLabelConstantPredicate);
 
         for (String klbl : node.getModuleKLabels()) {
-<<<<<<< HEAD
-            Term kapp = KApp.of(new KInjectedLabel(KLabelConstant.of(klbl)));
-            Term lhs = KApp.of(KLabelConstantPredicate, kapp);
-            Term rhs = BoolBuiltin.TRUE;
-            Rule rule = new Rule(lhs, rhs);
-=======
             Term kapp = KApp.of(definitionHelper, new KInjectedLabel(KLabelConstant.of(klbl, definitionHelper)));
             Term lhs = KApp.of(definitionHelper, KLabelConstantPredicate, kapp);
-            Term rhs = KApp.of(definitionHelper, new KInjectedLabel(BoolBuiltin.TRUE));
+            Term rhs = BoolBuiltin.TRUE;
             Rule rule = new Rule(lhs, rhs, definitionHelper);
->>>>>>> 7dc5f021
             rule.addAttribute(Attribute.PREDICATE);
             retNode.appendModuleItem(rule);
         }
