--- conflicted
+++ resolved
@@ -1,32 +1,28 @@
-package org.kframework.krun.gui.UIDesign;
-
-import java.awt.Color;
-
-import org.kframework.kil.Cell;
-import org.kframework.kil.loader.Context;
-import org.kframework.kil.visitors.BasicVisitor;
-import org.kframework.krun.gui.UIDesign.xmlEditor.ColorTagMap;
-import org.kframework.utils.ColorUtil;
-
-public class ColorVisitor extends BasicVisitor{
-	public ColorVisitor(Context definitionHelper) {
-		super(definitionHelper);
-	}
-
-	@Override
-	public void visit(Cell cell) {
-<<<<<<< HEAD
-		Cell declaredCell = DefinitionHelper.cells.get(cell.getLabel());
-=======
-		Cell declaredCell = context.cells.get(cell.getLabel());
->>>>>>> d96b50fa
-		if (declaredCell != null) {
-			String declaredColor = declaredCell.getCellAttributes().get("color");
-			if (declaredColor != null) {
-				Color c = ColorUtil.colors.get(declaredColor);
-				ColorTagMap.addColorToTag(cell.getLabel(), c);
-			}
-		}
-		cell.getContents().accept(this);
-	}
-}
+package org.kframework.krun.gui.UIDesign;
+
+import java.awt.Color;
+
+import org.kframework.kil.Cell;
+import org.kframework.kil.loader.Context;
+import org.kframework.kil.visitors.BasicVisitor;
+import org.kframework.krun.gui.UIDesign.xmlEditor.ColorTagMap;
+import org.kframework.utils.ColorUtil;
+
+public class ColorVisitor extends BasicVisitor{
+	public ColorVisitor(Context definitionHelper) {
+		super(definitionHelper);
+	}
+
+	@Override
+	public void visit(Cell cell) {
+		Cell declaredCell = context.cells.get(cell.getLabel());
+		if (declaredCell != null) {
+			String declaredColor = declaredCell.getCellAttributes().get("color");
+			if (declaredColor != null) {
+				Color c = ColorUtil.colors.get(declaredColor);
+				ColorTagMap.addColorToTag(cell.getLabel(), c);
+			}
+		}
+		cell.getContents().accept(this);
+	}
+}