%% Grammar for the K language
module Variables
imports Common %% For Comments and whitespace
imports KBuiltinsBasic

exports
context-free syntax
	VARID ":List"		-> ListVarDz {cons("List12Var")}
	VARIDz				-> List {cons("List1Var")}
	VARID ":ListItem"	-> ListItemVarDz {cons("ListItem12Var")}
	VARIDz				-> ListItem {cons("ListItem1Var")}
	VARID ":Set"		-> SetVarDz {cons("Set12Var")}
	VARIDz				-> Set {cons("Set1Var")}
	VARID ":SetItem"	-> SetItemVarDz {cons("SetItem12Var")}
	VARIDz				-> SetItem {cons("SetItem1Var")}
	VARID ":Bag"		-> BagVarDz {cons("Bag12Var")}
	VARIDz				-> Bag {cons("Bag1Var")}
	VARID ":BagItem"	-> BagItemVarDz {cons("BagItem12Var")}
	VARIDz				-> BagItem {cons("BagItem1Var")}
	VARID ":Map"		-> MapVarDz {cons("Map12Var")}
	VARIDz				-> Map {cons("Map1Var")}
	VARID ":MapItem"	-> MapItemVarDz {cons("MapItem12Var")}
	VARIDz				-> MapItem {cons("MapItem1Var")}
	VARID ":K"			-> KVarDz {cons("K12Var")}
	VARIDz				-> K {cons("K1Var")}
	VARID ":List{K}"	-> KListVarDz {cons("ListDlKDr12Var")}
	VARID ":KList"		-> KListVarDz {cons("KList12Var")}
	VARIDz				-> KList {cons("KList1Var")}
	VARID ":KLabel"		-> KLabelVarDz {cons("KLabel12Var")}
	VARIDz				-> KLabel {cons("KLabel1Var")}
	VARID ":KResult"	-> KVarDz {cons("KResult12Var")}


	":" -> ColonDz {cons("Colon")}
	"?" -> QuestionMarkDz {cons("QuestionMark")} 
	VARID -> VARIDz %% in order to put the follow restriction

	ListVarDz		-> List
	ListItemVarDz	-> ListItem
	MapVarDz		-> Map
	MapItemVarDz	-> MapItem
	SetVarDz		-> Set
	SetItemVarDz	-> SetItem
	KVarDz			-> K
	KListVarDz		-> KList
	KLabelVarDz		-> KLabel
	BagVarDz		-> Bag
	BagItemVarDz	-> BagItem
<<<<<<< HEAD
=======

	"HOLE"			-> K {cons("K1Hole")}
	"HOLE" ":" "K"	-> K {cons("K12Hole")}
>>>>>>> c49ba303


lexical syntax
	%% Variables and the Anonymous Variable
	("$"|"?")?[A-Z] [a-zA-Z0-9\']*  -> VARID
	"_" -> VARID
	"HOLE" -> VARID {reject}

	%% because of the constructors SetItem, BagItem... that can be confused with KApp
	"ListItem"		-> VARID {reject}
	"BagItem"		-> VARID {reject}
	"SetItem"		-> VARID {reject}
	"MapItem"		-> VARID {reject}

context-free restrictions
	ColonDz -/- [A-Z] 
	QuestionMarkDz -/- [A-Z]
	VARIDz -/- [\:].[\#A-Z]

	ListVarDz		-/- [a-zA-Z0-9\{]
	ListItemVarDz	-/- [a-zA-Z0-9\{]
	KVarDz			-/- [a-zA-Z0-9\{]
	KListVarDz		-/- [a-zA-Z0-9\{]
	BagVarDz		-/- [a-zA-Z0-9\{]
	BagItemVarDz	-/- [a-zA-Z0-9\{]
	SetVarDz		-/- [a-zA-Z0-9\{]
	SetItemVarDz	-/- [a-zA-Z0-9\{]
	MapVarDz		-/- [a-zA-Z0-9\{]
	MapItemVarDz	-/- [a-zA-Z0-9\{]
	KLabelVarDz		-/- [a-zA-Z0-9\{]

lexical restrictions
	VARID -/- [a-zA-Z0-9\']
<|MERGE_RESOLUTION|>--- conflicted
+++ resolved
@@ -1,39 +1,39 @@
-%% Grammar for the K language
-module Variables
-imports Common %% For Comments and whitespace
-imports KBuiltinsBasic
-
-exports
-context-free syntax
-	VARID ":List"		-> ListVarDz {cons("List12Var")}
-	VARIDz				-> List {cons("List1Var")}
-	VARID ":ListItem"	-> ListItemVarDz {cons("ListItem12Var")}
-	VARIDz				-> ListItem {cons("ListItem1Var")}
-	VARID ":Set"		-> SetVarDz {cons("Set12Var")}
-	VARIDz				-> Set {cons("Set1Var")}
-	VARID ":SetItem"	-> SetItemVarDz {cons("SetItem12Var")}
-	VARIDz				-> SetItem {cons("SetItem1Var")}
-	VARID ":Bag"		-> BagVarDz {cons("Bag12Var")}
-	VARIDz				-> Bag {cons("Bag1Var")}
-	VARID ":BagItem"	-> BagItemVarDz {cons("BagItem12Var")}
-	VARIDz				-> BagItem {cons("BagItem1Var")}
-	VARID ":Map"		-> MapVarDz {cons("Map12Var")}
-	VARIDz				-> Map {cons("Map1Var")}
-	VARID ":MapItem"	-> MapItemVarDz {cons("MapItem12Var")}
-	VARIDz				-> MapItem {cons("MapItem1Var")}
-	VARID ":K"			-> KVarDz {cons("K12Var")}
-	VARIDz				-> K {cons("K1Var")}
-	VARID ":List{K}"	-> KListVarDz {cons("ListDlKDr12Var")}
-	VARID ":KList"		-> KListVarDz {cons("KList12Var")}
-	VARIDz				-> KList {cons("KList1Var")}
-	VARID ":KLabel"		-> KLabelVarDz {cons("KLabel12Var")}
-	VARIDz				-> KLabel {cons("KLabel1Var")}
-	VARID ":KResult"	-> KVarDz {cons("KResult12Var")}
-
-
-	":" -> ColonDz {cons("Colon")}
-	"?" -> QuestionMarkDz {cons("QuestionMark")} 
-	VARID -> VARIDz %% in order to put the follow restriction
+%% Grammar for the K language
+module Variables
+imports Common %% For Comments and whitespace
+imports KBuiltinsBasic
+
+exports
+context-free syntax
+	VARID ":List"		-> ListVarDz {cons("List12Var")}
+	VARIDz				-> List {cons("List1Var")}
+	VARID ":ListItem"	-> ListItemVarDz {cons("ListItem12Var")}
+	VARIDz				-> ListItem {cons("ListItem1Var")}
+	VARID ":Set"		-> SetVarDz {cons("Set12Var")}
+	VARIDz				-> Set {cons("Set1Var")}
+	VARID ":SetItem"	-> SetItemVarDz {cons("SetItem12Var")}
+	VARIDz				-> SetItem {cons("SetItem1Var")}
+	VARID ":Bag"		-> BagVarDz {cons("Bag12Var")}
+	VARIDz				-> Bag {cons("Bag1Var")}
+	VARID ":BagItem"	-> BagItemVarDz {cons("BagItem12Var")}
+	VARIDz				-> BagItem {cons("BagItem1Var")}
+	VARID ":Map"		-> MapVarDz {cons("Map12Var")}
+	VARIDz				-> Map {cons("Map1Var")}
+	VARID ":MapItem"	-> MapItemVarDz {cons("MapItem12Var")}
+	VARIDz				-> MapItem {cons("MapItem1Var")}
+	VARID ":K"			-> KVarDz {cons("K12Var")}
+	VARIDz				-> K {cons("K1Var")}
+	VARID ":List{K}"	-> KListVarDz {cons("ListDlKDr12Var")}
+	VARID ":KList"		-> KListVarDz {cons("KList12Var")}
+	VARIDz				-> KList {cons("KList1Var")}
+	VARID ":KLabel"		-> KLabelVarDz {cons("KLabel12Var")}
+	VARIDz				-> KLabel {cons("KLabel1Var")}
+	VARID ":KResult"	-> KVarDz {cons("KResult12Var")}
+
+
+	":" -> ColonDz {cons("Colon")}
+	"?" -> QuestionMarkDz {cons("QuestionMark")} 
+	VARID -> VARIDz %% in order to put the follow restriction
 
 	ListVarDz		-> List
 	ListItemVarDz	-> ListItem
@@ -46,28 +46,25 @@
 	KLabelVarDz		-> KLabel
 	BagVarDz		-> Bag
 	BagItemVarDz	-> BagItem
-<<<<<<< HEAD
-=======
 
-	"HOLE"			-> K {cons("K1Hole")}
-	"HOLE" ":" "K"	-> K {cons("K12Hole")}
->>>>>>> c49ba303
-
-
-lexical syntax
-	%% Variables and the Anonymous Variable
-	("$"|"?")?[A-Z] [a-zA-Z0-9\']*  -> VARID
-	"_" -> VARID
-	"HOLE" -> VARID {reject}
+	"HOLE"			-> K {cons("K1Hole")}
+	"HOLE" ":" "K"	-> K {cons("K12Hole")}
+
+
+lexical syntax
+	%% Variables and the Anonymous Variable
+	("$"|"?")?[A-Z] [a-zA-Z0-9\']*  -> VARID
+	"_" -> VARID
+	"HOLE" -> VARID {reject}
 
 	%% because of the constructors SetItem, BagItem... that can be confused with KApp
-	"ListItem"		-> VARID {reject}
-	"BagItem"		-> VARID {reject}
-	"SetItem"		-> VARID {reject}
+	"ListItem"		-> VARID {reject}
+	"BagItem"		-> VARID {reject}
+	"SetItem"		-> VARID {reject}
 	"MapItem"		-> VARID {reject}
-
-context-free restrictions
-	ColonDz -/- [A-Z] 
+
+context-free restrictions
+	ColonDz -/- [A-Z] 
 	QuestionMarkDz -/- [A-Z]
 	VARIDz -/- [\:].[\#A-Z]
 
@@ -82,6 +79,6 @@
 	MapVarDz		-/- [a-zA-Z0-9\{]
 	MapItemVarDz	-/- [a-zA-Z0-9\{]
 	KLabelVarDz		-/- [a-zA-Z0-9\{]
-
-lexical restrictions
+
+lexical restrictions
 	VARID -/- [a-zA-Z0-9\']
