--- conflicted
+++ resolved
@@ -1,241 +1,237 @@
-<?xml version="1.0" encoding="UTF-8" standalone="no"?>
-<!-- Copyright (c) 2012-2014 K Team. All Rights Reserved. -->
-<project basedir="." default="build" name="KTool Build file">
-
-    <property location="src/javasources" name="javasources" />
-    <property name="version" value="nightly" />
-    <property name="config" value="./tests/config.xml" />
-    <property name="base" value="master" />
-
-	<target name="java">
-		<ant antfile="${javasources}/KTool/buildjava.xml" dir="${javasources}/KTool" />
-	</target>
-
-	<target name="jar">
-		<ant antfile="${javasources}/KTool/buildjar.xml" dir="${javasources}/KTool" />
-	</target>
-
-	<target name="build">
-		<ant antfile="${javasources}/KTool/build.xml" dir="${javasources}/KTool" />
-		<antcall target="makeversion" />	
-	</target>
-
-<<<<<<< HEAD
-    <target name="test-build" depends="build"> 
-=======
-    <target name="test-build" depends="build">
->>>>>>> 451d7e2e
-        <ant antfile="${javasources}/KTool/buildjava.xml" target="test-build" dir="${javasources}/KTool" />
-    </target>
-
-	<target name="clean">
-		<delete>
-			<fileset dir="${javasources}/KTool/src/org/kframework/parser/concrete/lib">
-				<include name="*.java" />
-                                <include name="*.tbl" />
-				<exclude name="string_trim_last_one_0_0.java" />
-				<exclude name="string_unescape_sort_0_0.java" />
-				<exclude name="annolocation_0_0.java" />
-				<exclude name="annolocationremove_0_0.java" />
-				<exclude name="clear_console_0_0.java" />
-				<exclude name="mergeamb_0_0.java" />
-				<exclude name="xml_string_escape_from_string_0_0.java" />
-			</fileset>
-		</delete>
-		<delete file="${javasources}/parsers/Concrete/trans/ConcreteMain.rtree" />
-		<delete file="${javasources}/parsers/Concrete/trans/ConcreteMain.dep" />
-		<delete dir="${javasources}/parsers/Concrete/trans/ConcreteMain" />
-		<delete dir="${javasources}/parsers/Concrete/include" />
-
-		<delete dir="${javasources}/KTool/lib/resources/sdf" />
-
-		<antcall target="clean-java" />
-	</target>
-
-	<target name="clean-java">
-		<delete dir="${javasources}/KTool/bin" />
-		<delete file="${javasources}/../../lib/java/k3.jar" />
-		<delete file="${javasources}/../../lib/version.txt" />
-		<delete dir="./k/" />
-                <!-- Next task is removable once everybody updates -->
-                <delete failonerror="false"> 
-                   <fileset dir="${javasources}/KTool/src/org/kframework/backend/pdmc/pda/buchi/parser" includes="*.java" />  
-                </delete>
-		<delete>
-			<fileset dir="${javasources}/KTool/src/org/kframework/parser/basic" includes="*.java" />
-			<fileset dir="${javasources}/KTool/src/org/kframework/utils/kastparser" includes="*.java" />
-		</delete>
-	</target>
-
-	<target name="makeversion">
-		<property name="version.file" value="./lib/version.txt" />
-
-		<exec executable="git" outputproperty="version.out" failifexecutionfails="false">
-			<arg value="rev-parse" />
-			<arg value="--short" />
-			<arg value="HEAD^" />
-		</exec>
-		
-		<condition property="version.out" value="Failed to execute Git in command line.">
-			<isset property="version.out" />
-		</condition>
-
-		<tstamp>
-			<format property="date" pattern="EEE MMM d HH:mm:ss z yyyy" />
-		</tstamp>
-
-		<condition property="k-version" value="nightly build">
-			<equals arg1="${version}" arg2="nightly" />
-		</condition>
-		<condition property="k-version" value="version ${version}">
-			<not>
-				<equals arg1="${version}" arg2="nightly" />
-			</not>
-		</condition>
-		<echo message="${version.file}" />
-		<echo message="K-framework ${k-version}.${line.separator}" />
-		<echo message="Git Revision: ${version.out}${line.separator}" />
-		<echo message="Build date: ${date}${line.separator}" />
-		<echo message="K-framework ${k-version}.${line.separator}" file="${version.file}" />
-		<echo message="Git Revision: ${version.out}${line.separator}" file="${version.file}" append="true" />
-		<echo message="Build date: ${date}${line.separator}" file="${version.file}" append="true" />
-	</target>
-
-	<target name="release" depends="test">
-		<antcall target="pack" />
-	</target>
-
-	<target name="pack">
-		<delete dir="./release" />
-		<delete file="k-${version}.zip" />
-		<delete file="k-${version}.tgz" />
-
-		<copy todir="release/k">
-			<fileset dir=".">
-				<include name="INSTALL" />
-				<include name="LICENSE" />
-				<include name="README" />
-				<include name="bin/**" />
-				<include name="documentation/**" />
-				<include name="include/**" />
-				<include name="lib/**" />
-				<include name="samples/**" />
-				<include name="tutorial/**" />
-				<include name="editor-support/**" />
-				<exclude name="**/.*/**" />
-				<exclude name="**/*-kompiled/**" />
-				<exclude name="**/*-kompiled-symbolic/**" />
-				<exclude name="bin/native/linux/implodePT" />
-				<exclude name="bin/native/macosx/implodePT" />
-				<exclude name="bin/native/cygwin/implodePT.exe" />
-			</fileset>
-		</copy>
-
-		<zip destfile="k-${version}.zip" basedir="release" />
-		<tar destfile="k-${version}.tgz" compression="gzip">
-			<tarfileset filemode="755" dir="./release">
-				<include name="k/bin/kast" />
-				<include name="k/bin/kompile" />
-				<include name="k/bin/krun" />
-				<include name="k/bin/kpp" />
-				<include name="k/bin/ktest" />
-				<include name="k/bin/kcheck" />
-				<include name="k/lib/maude/binaries/maude.intelDarwin" />
-				<include name="k/lib/maude/binaries/maude.linux" />
-				<include name="k/lib/maude/binaries/maude.linux64" />
-				<include name="k/lib/native/linux/sdf2table" />
-				<include name="k/lib/native/macosx/sdf2table" />
-				<include name="k/lib/native/linux/gappa" />
-				<include name="k/lib/native/macosx/gappa" />
-				<include name="k/lib/scripts/checkJava" />
-			</tarfileset>
-			<tarfileset dir="./release">
-				<include name="**" />
-				<exclude name="k/bin/kast" />
-				<exclude name="k/bin/kompile" />
-				<exclude name="k/bin/krun" />
-				<exclude name="k/bin/kpp" />
-				<exclude name="k/bin/ktest" />
-				<exclude name="k/bin/kcheck" />
-				<exclude name="k/bin/maude/binaries/maude.intelDarwin" />
-				<exclude name="k/bin/maude/binaries/maude.linux" />
-				<exclude name="k/bin/maude/binaries/maude.linux64" />
-				<exclude name="k/bin/native/linux/sdf2table" />
-				<exclude name="k/bin/native/macosx/sdf2table" />
-				<exclude name="k/bin/native/linux/gappa" />
-				<exclude name="k/bin/native/macosx/gappa" />
-				<exclude name="k/lib/scripts/checkJava" />
-			</tarfileset>
-		</tar>
-	</target>
-
-
-	<target name="test" depends="build,junit,checkstyle">
-          <java jar="${javasources}/../../lib/java/k3.jar" fork="true" failonerror="true">
-	     <arg value="-ktest"/>
-	     <arg value="${config}"/>
-	     <arg value="-programs"/>
-	     <arg value="."/>
-	     <arg value="-results"/>
-	     <arg value="."/>
-	   </java>
-	</target>
-
-    <target name="junit" depends="test-build">
-       <junit fork="true" dir="${javasources}/KTool" forkmode="once" failureproperty="junit.failed">
-         <formatter type="plain" usefile="false" />
-         <classpath>
-           <pathelement location="${javasources}/KTool/bin/" />
-           <fileset dir="${javasources}/KTool/lib">
-             <include name="*.jar" />
-           </fileset>
-           <fileset dir="lib/java/">
-             <include name="*.jar" />
-           </fileset>
-         </classpath>
-         <batchtest>
-           <fileset dir="${javasources}/KTool/test" includes="**/*.java" />
-         </batchtest>
-         <jvmarg value="-ea" />
-       </junit>
-       <fail message="JUnit tests failed!" if="junit.failed" />
-    </target>
-
-    <taskdef resource="checkstyletask.properties"
-             classpath="${javasources}/KTool/lib/checkstyle-all.jar"/>
-
-    <property name="checkstyle.suppress.file" location="${javasources}/KTool/checkstyle-suppress.xml" />
-
-    <target name="checkstyle">
-        <checkstyle config="${javasources}/KTool/checkstyle.xml">
-            <fileset dir="${javasources}/KTool">
-                <include name="**/*.java"/>
-                <exclude name="src/org/kframework/parser/concrete/lib/**" />
-                <exclude name="src/org/kframework/utils/kastparser/*.java" />
-                <exclude name="src/org/kframework/parser/basic/*.java" />
-            </fileset>
-        </checkstyle>
-    </target>
-
-    <target name="checkstyle-copyright">
-        <exec executable="git" outputproperty="git.diff.out" failifexecutionfails="false">
-            <arg value="diff" />
-            <arg value="${base}" />
-            <arg value="--name-only" />
-        </exec>
-        <condition property="git.diff.out" value="">
-            <isset property="git.diff.out" />
-        </condition>
-        <filelist id="git.diff.filelist" dir="." files="${git.diff.out}" />
-        <pathconvert property="checkstyle.files" pathsep="," refid="git.diff.filelist" dirsep="/">
-            <map from="/" to="" />
-        </pathconvert>
-        <checkstyle config="${javasources}/KTool/checkstyle-copyright.xml">
-            <fileset dir="/" includes="${checkstyle.files}">
-                <!-- TODO: exclude files here which should not be given copyright notices -->
-                <exclude name="**/src/com/davekoelle/**" />
-            </fileset>
-        </checkstyle>
-    </target>
-
-</project>
+<?xml version="1.0" encoding="UTF-8" standalone="no"?>
+<!-- Copyright (c) 2012-2014 K Team. All Rights Reserved. -->
+<project basedir="." default="build" name="KTool Build file">
+
+    <property location="src/javasources" name="javasources" />
+    <property name="version" value="nightly" />
+    <property name="config" value="./tests/config.xml" />
+    <property name="base" value="master" />
+
+	<target name="java">
+		<ant antfile="${javasources}/KTool/buildjava.xml" dir="${javasources}/KTool" />
+	</target>
+
+	<target name="jar">
+		<ant antfile="${javasources}/KTool/buildjar.xml" dir="${javasources}/KTool" />
+	</target>
+
+	<target name="build">
+		<ant antfile="${javasources}/KTool/build.xml" dir="${javasources}/KTool" />
+		<antcall target="makeversion" />	
+	</target>
+
+    <target name="test-build" depends="build">
+        <ant antfile="${javasources}/KTool/buildjava.xml" target="test-build" dir="${javasources}/KTool" />
+    </target>
+
+	<target name="clean">
+		<delete>
+			<fileset dir="${javasources}/KTool/src/org/kframework/parser/concrete/lib">
+				<include name="*.java" />
+                                <include name="*.tbl" />
+				<exclude name="string_trim_last_one_0_0.java" />
+				<exclude name="string_unescape_sort_0_0.java" />
+				<exclude name="annolocation_0_0.java" />
+				<exclude name="annolocationremove_0_0.java" />
+				<exclude name="clear_console_0_0.java" />
+				<exclude name="mergeamb_0_0.java" />
+				<exclude name="xml_string_escape_from_string_0_0.java" />
+			</fileset>
+		</delete>
+		<delete file="${javasources}/parsers/Concrete/trans/ConcreteMain.rtree" />
+		<delete file="${javasources}/parsers/Concrete/trans/ConcreteMain.dep" />
+		<delete dir="${javasources}/parsers/Concrete/trans/ConcreteMain" />
+		<delete dir="${javasources}/parsers/Concrete/include" />
+
+		<delete dir="${javasources}/KTool/lib/resources/sdf" />
+
+		<antcall target="clean-java" />
+	</target>
+
+	<target name="clean-java">
+		<delete dir="${javasources}/KTool/bin" />
+		<delete file="${javasources}/../../lib/java/k3.jar" />
+		<delete file="${javasources}/../../lib/version.txt" />
+		<delete dir="./k/" />
+                <!-- Next task is removable once everybody updates -->
+                <delete failonerror="false"> 
+                   <fileset dir="${javasources}/KTool/src/org/kframework/backend/pdmc/pda/buchi/parser" includes="*.java" />  
+                </delete>
+		<delete>
+			<fileset dir="${javasources}/KTool/src/org/kframework/parser/basic" includes="*.java" />
+			<fileset dir="${javasources}/KTool/src/org/kframework/utils/kastparser" includes="*.java" />
+		</delete>
+	</target>
+
+	<target name="makeversion">
+		<property name="version.file" value="./lib/version.txt" />
+
+		<exec executable="git" outputproperty="version.out" failifexecutionfails="false">
+			<arg value="rev-parse" />
+			<arg value="--short" />
+			<arg value="HEAD^" />
+		</exec>
+		
+		<condition property="version.out" value="Failed to execute Git in command line.">
+			<isset property="version.out" />
+		</condition>
+
+		<tstamp>
+			<format property="date" pattern="EEE MMM d HH:mm:ss z yyyy" />
+		</tstamp>
+
+		<condition property="k-version" value="nightly build">
+			<equals arg1="${version}" arg2="nightly" />
+		</condition>
+		<condition property="k-version" value="version ${version}">
+			<not>
+				<equals arg1="${version}" arg2="nightly" />
+			</not>
+		</condition>
+		<echo message="${version.file}" />
+		<echo message="K-framework ${k-version}.${line.separator}" />
+		<echo message="Git Revision: ${version.out}${line.separator}" />
+		<echo message="Build date: ${date}${line.separator}" />
+		<echo message="K-framework ${k-version}.${line.separator}" file="${version.file}" />
+		<echo message="Git Revision: ${version.out}${line.separator}" file="${version.file}" append="true" />
+		<echo message="Build date: ${date}${line.separator}" file="${version.file}" append="true" />
+	</target>
+
+	<target name="release" depends="test">
+		<antcall target="pack" />
+	</target>
+
+	<target name="pack">
+		<delete dir="./release" />
+		<delete file="k-${version}.zip" />
+		<delete file="k-${version}.tgz" />
+
+		<copy todir="release/k">
+			<fileset dir=".">
+				<include name="INSTALL" />
+				<include name="LICENSE" />
+				<include name="README" />
+				<include name="bin/**" />
+				<include name="documentation/**" />
+				<include name="include/**" />
+				<include name="lib/**" />
+				<include name="samples/**" />
+				<include name="tutorial/**" />
+				<include name="editor-support/**" />
+				<exclude name="**/.*/**" />
+				<exclude name="**/*-kompiled/**" />
+				<exclude name="**/*-kompiled-symbolic/**" />
+				<exclude name="bin/native/linux/implodePT" />
+				<exclude name="bin/native/macosx/implodePT" />
+				<exclude name="bin/native/cygwin/implodePT.exe" />
+			</fileset>
+		</copy>
+
+		<zip destfile="k-${version}.zip" basedir="release" />
+		<tar destfile="k-${version}.tgz" compression="gzip">
+			<tarfileset filemode="755" dir="./release">
+				<include name="k/bin/kast" />
+				<include name="k/bin/kompile" />
+				<include name="k/bin/krun" />
+				<include name="k/bin/kpp" />
+				<include name="k/bin/ktest" />
+				<include name="k/bin/kcheck" />
+				<include name="k/lib/maude/binaries/maude.intelDarwin" />
+				<include name="k/lib/maude/binaries/maude.linux" />
+				<include name="k/lib/maude/binaries/maude.linux64" />
+				<include name="k/lib/native/linux/sdf2table" />
+				<include name="k/lib/native/macosx/sdf2table" />
+				<include name="k/lib/native/linux/gappa" />
+				<include name="k/lib/native/macosx/gappa" />
+				<include name="k/lib/scripts/checkJava" />
+			</tarfileset>
+			<tarfileset dir="./release">
+				<include name="**" />
+				<exclude name="k/bin/kast" />
+				<exclude name="k/bin/kompile" />
+				<exclude name="k/bin/krun" />
+				<exclude name="k/bin/kpp" />
+				<exclude name="k/bin/ktest" />
+				<exclude name="k/bin/kcheck" />
+				<exclude name="k/bin/maude/binaries/maude.intelDarwin" />
+				<exclude name="k/bin/maude/binaries/maude.linux" />
+				<exclude name="k/bin/maude/binaries/maude.linux64" />
+				<exclude name="k/bin/native/linux/sdf2table" />
+				<exclude name="k/bin/native/macosx/sdf2table" />
+				<exclude name="k/bin/native/linux/gappa" />
+				<exclude name="k/bin/native/macosx/gappa" />
+				<exclude name="k/lib/scripts/checkJava" />
+			</tarfileset>
+		</tar>
+	</target>
+
+
+	<target name="test" depends="build,junit,checkstyle">
+          <java jar="${javasources}/../../lib/java/k3.jar" fork="true" failonerror="true">
+	     <arg value="-ktest"/>
+	     <arg value="${config}"/>
+	     <arg value="-programs"/>
+	     <arg value="."/>
+	     <arg value="-results"/>
+	     <arg value="."/>
+	   </java>
+	</target>
+
+    <target name="junit" depends="test-build">
+       <junit fork="true" dir="${javasources}/KTool" forkmode="once" failureproperty="junit.failed">
+         <formatter type="plain" usefile="false" />
+         <classpath>
+           <pathelement location="${javasources}/KTool/bin/" />
+           <fileset dir="${javasources}/KTool/lib">
+             <include name="*.jar" />
+           </fileset>
+           <fileset dir="lib/java/">
+             <include name="*.jar" />
+           </fileset>
+         </classpath>
+         <batchtest>
+           <fileset dir="${javasources}/KTool/test" includes="**/*.java" />
+         </batchtest>
+         <jvmarg value="-ea" />
+       </junit>
+       <fail message="JUnit tests failed!" if="junit.failed" />
+    </target>
+
+    <taskdef resource="checkstyletask.properties"
+             classpath="${javasources}/KTool/lib/checkstyle-all.jar"/>
+
+    <property name="checkstyle.suppress.file" location="${javasources}/KTool/checkstyle-suppress.xml" />
+
+    <target name="checkstyle">
+        <checkstyle config="${javasources}/KTool/checkstyle.xml">
+            <fileset dir="${javasources}/KTool">
+                <include name="**/*.java"/>
+                <exclude name="src/org/kframework/parser/concrete/lib/**" />
+                <exclude name="src/org/kframework/utils/kastparser/*.java" />
+                <exclude name="src/org/kframework/parser/basic/*.java" />
+            </fileset>
+        </checkstyle>
+    </target>
+
+    <target name="checkstyle-copyright">
+        <exec executable="git" outputproperty="git.diff.out" failifexecutionfails="false">
+            <arg value="diff" />
+            <arg value="${base}" />
+            <arg value="--name-only" />
+        </exec>
+        <condition property="git.diff.out" value="">
+            <isset property="git.diff.out" />
+        </condition>
+        <filelist id="git.diff.filelist" dir="." files="${git.diff.out}" />
+        <pathconvert property="checkstyle.files" pathsep="," refid="git.diff.filelist" dirsep="/">
+            <map from="/" to="" />
+        </pathconvert>
+        <checkstyle config="${javasources}/KTool/checkstyle-copyright.xml">
+            <fileset dir="/" includes="${checkstyle.files}">
+                <!-- TODO: exclude files here which should not be given copyright notices -->
+                <exclude name="**/src/com/davekoelle/**" />
+            </fileset>
+        </checkstyle>
+    </target>
+
+</project>