{ lib, mavenix, cleanGit, cleanSourceWith, runCommand, makeWrapper
, flex, gcc, git, gmp, jdk, mpfr, ncurses, pkgconfig, python3, z3
, haskell-backend, prelude-kore, llvm-backend
}:

let
  unwrapped = mavenix.buildMaven {
<<<<<<< HEAD
    name = "k-5.0.26";
=======
    name = "k-5.1.0";
>>>>>>> 3342ca69
    infoFile = ./mavenix.lock;
    src =
      cleanSourceWith {
        name = "k";
        src = cleanGit { src = ./..; name = "k"; };
        ignore =
          [
            "result*" "nix/" "*.nix"
            "haskell-backend/src/main/native/haskell-backend/*"
            "llvm-backend/src/main/native/llvm-backend/*"
            "!llvm-backend/src/main/native/llvm-backend/matching"  # need pom.xml
            "k-distribution/tests/regression-new"
          ];
      };

    # Cannot enable unit tests until a bug is fixed upstream (in Mavenix).
    doCheck = false;

    # Add build dependencies
    #
    nativeBuildInputs = [ makeWrapper ];

    buildInputs = [ flex gcc git gmp jdk mpfr pkgconfig python3 z3 ];

    # Set build environment variables
    #
    MAVEN_OPTS = [
      "-DskipKTest=true"
      "-Dllvm.backend.skip=true"
      "-Dhaskell.backend.skip=true"
    ];

    # Attributes are passed to the underlying `stdenv.mkDerivation`, so build
    #   hooks can be set here also.
    #
    postPatch = ''
      patchShebangs k-distribution/src/main/scripts/bin
      patchShebangs k-distribution/src/main/scripts/lib
    '';

    postInstall = ''
      cp -r k-distribution/target/release/k/{bin,include,lib} $out/

      rm "$out/bin/k-configure-opam"
      rm "$out/bin/k-configure-opam-dev"
      rm "$out/bin/kserver-opam"
      rm -fr "$out/lib/opam"

      prelude_kore="$out/include/kframework/kore/prelude.kore"
      mkdir -p "$(dirname "$prelude_kore")"
      ln -s "${prelude-kore}" "$prelude_kore"
    '';

    # Add extra maven dependencies which might not have been picked up
    #   automatically
    #
    #deps = [
    #  { path = "org/group-id/artifactId/version/file.jar"; sha1 = "0123456789abcdef"; }
    #  { path = "org/group-id/artifactId/version/file.pom"; sha1 = "123456789abcdef0"; }
    #];

    # Add dependencies on other mavenix derivations
    #
    #drvs = [ (import ../other/mavenix/derivation {}) ];

    # Override which maven package to build with
    #
    #maven = maven.overrideAttrs (_: { jdk = pkgs.oraclejdk10; });

    # Override remote repository URLs and settings.xml
    #
    #remotes = { central = "https://repo.maven.apache.org/maven2"; };
    #settings = ./settings.xml;
  };
in

let
  hostInputs = [
    flex gcc gmp jdk mpfr ncurses pkgconfig python3 z3
    haskell-backend llvm-backend
  ];
  # PATH used at runtime
  hostPATH = lib.makeBinPath hostInputs;
in

runCommand unwrapped.name
  {
    nativeBuildInputs = [ makeWrapper ];
    passthru = { inherit unwrapped; };
    inherit unwrapped;
  }
  ''
    mkdir -p $out/bin

    # Wrap bin/ to augment PATH.
    for prog in $unwrapped/bin/*
    do
      makeWrapper $prog $out/bin/$(basename $prog) --prefix PATH : ${hostPATH}
    done

    # Link each top-level package directory, for dependents that need that.
    for each in include lib share
    do
      ln -s $unwrapped/$each $out/$each
    done
  ''<|MERGE_RESOLUTION|>--- conflicted
+++ resolved
@@ -5,11 +5,7 @@
 
 let
   unwrapped = mavenix.buildMaven {
-<<<<<<< HEAD
-    name = "k-5.0.26";
-=======
     name = "k-5.1.0";
->>>>>>> 3342ca69
     infoFile = ./mavenix.lock;
     src =
       cleanSourceWith {
