--- conflicted
+++ resolved
@@ -2,11 +2,7 @@
 source "$(dirname "$0")/../lib/setenv"
 ulimit -s `ulimit -H -s`
 if [ -z "$K_OPTS" ];
-<<<<<<< HEAD
-  then export K_OPTS="-Xms64m -Xmx4G -Xss32m -XX:ReservedCodeCacheSize=512m"
-=======
   then export K_OPTS="-Xms64m -Xmx24G -Xss32m -XX:+TieredCompilation"
->>>>>>> 04a27c13
 fi
 if "$(dirname "$0")/../lib/checkJava"; then
   java -Djava.awt.headless=true -Djansi.force=true $K_OPTS -ea -cp "$(dirname "$0")/../lib/java/*" org.kframework.main.Main -kserver "$@"
