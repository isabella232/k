<<<<<<< HEAD
kframework (5.1.255) unstable; urgency=medium
=======
kframework (5.2.0) unstable; urgency=medium
>>>>>>> f41be7b9

  * Initial Release.

 -- Dwight Guth <dwight.guth@runtimeverification.com>  Thu, 17 Jan 2019 22:06:06 -0600<|MERGE_RESOLUTION|>--- conflicted
+++ resolved
@@ -1,8 +1,4 @@
-<<<<<<< HEAD
-kframework (5.1.255) unstable; urgency=medium
-=======
 kframework (5.2.0) unstable; urgency=medium
->>>>>>> f41be7b9
 
   * Initial Release.
 
