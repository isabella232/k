--- conflicted
+++ resolved
@@ -1,8 +1,4 @@
-<<<<<<< HEAD
-kframework (5.2.119) unstable; urgency=medium
-=======
 kframework (5.3.0) unstable; urgency=medium
->>>>>>> 735971be
 
   * Initial Release.
 
