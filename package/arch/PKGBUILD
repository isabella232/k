# Maintainer: Dwight Guth <dwight.guth@runtimeverification.com>
pkgname=kframework-git
<<<<<<< HEAD
pkgver=5.1.255
=======
pkgver=5.2.0
>>>>>>> f41be7b9
pkgrel=1
epoch=
pkgdesc="K framework toolchain. Includes K Framework compiler for K language definitions, and K interpreter and prover for programs written in languages defined in K."
arch=('x86_64')
url="https://github.com/kframework/k"
license=('custom')
groups=()
depends=( 'bison' 'clang' 'diffutils' 'flex' 'gawk' 'gcc' 'gettext' 'gmp' 'grep' 'java-runtime' 'jemalloc' 'libyaml' 'lld' 'llvm' 'make' 'mpfr' 'patch' 'tar' 'z3' )
makedepends=( 'boost' 'cmake' 'jdk-openjdk' 'maven' 'zlib' )
checkdepends=()
optdepends=()
provides=()
conflicts=()
replaces=()
backup=()
options=(!strip)
install=
changelog=CHANGELOG.md
source=()
noextract=()
md5sums=()
validpgpkeys=()

prepare() {
	true
}

build() {
	cd ..
	mvn --batch-mode package -DskipTests -Dllvm.backend.prefix=/usr -Dllvm.backend.destdir="$srcdir"
}

check() {
	true
}

package() {
	cd ..
	DESTDIR="$pkgdir" PREFIX="/usr" package/package
	install -Dm644 LICENSE.md "$pkgdir/usr/share/licenses/$pkgname/LICENSE"
}<|MERGE_RESOLUTION|>--- conflicted
+++ resolved
@@ -1,10 +1,6 @@
 # Maintainer: Dwight Guth <dwight.guth@runtimeverification.com>
 pkgname=kframework-git
-<<<<<<< HEAD
-pkgver=5.1.255
-=======
 pkgver=5.2.0
->>>>>>> f41be7b9
 pkgrel=1
 epoch=
 pkgdesc="K framework toolchain. Includes K Framework compiler for K language definitions, and K interpreter and prover for programs written in languages defined in K."
