--- conflicted
+++ resolved
@@ -1,38 +1,33 @@
-<<<<<<< HEAD
-// Copyright (C) 2010-2014 K Team. All Rights Reserved.
-
-=======
-// Copyright (c) 2012-2014 K Team. All Rights Reserved.
->>>>>>> bb1c4473
-module IMP-SYNTAX
-  syntax AExp  ::= Int | Id
-                 | AExp "/" AExp              [left, strict]
-                 > AExp "+" AExp              [left, strict]
-                 | "(" AExp ")"               [bracket]
-  syntax BExp  ::= Bool
-                 | AExp "<=" AExp             [seqstrict, latex({#1}\leq{#2})]
-                 | "!" BExp                   [strict]
-                 > BExp "&&" BExp             [left, strict(1)]
-                 | "(" BExp ")"               [bracket]
-  syntax Block ::= "{" "}"
-                 | "{" Stmt "}"
-  syntax Stmt  ::= Block
-                 | Id "=" AExp ";"            [strict(2)]
-                 | "if" "(" BExp ")"
-                   Block "else" Block         [strict(1)]
-                 | "while" "(" BExp ")" Block
-                 > Stmt Stmt                  [left]
-  syntax Pgm ::= "int" Ids ";" Stmt
-  syntax Ids ::= List{Id,","}
-endmodule
-
-
-module IMP
-  imports IMP-SYNTAX
-  syntax KResult ::= Int | Bool
-
-  configuration <T color="yellow">
-                  <k color="green"> $PGM:Pgm </k>
-                  <state color="red"> .Map </state>
-                </T>
-endmodule
+// Copyright (c) 2010-2014 K Team. All Rights Reserved.
+module IMP-SYNTAX
+  syntax AExp  ::= Int | Id
+                 | AExp "/" AExp              [left, strict]
+                 > AExp "+" AExp              [left, strict]
+                 | "(" AExp ")"               [bracket]
+  syntax BExp  ::= Bool
+                 | AExp "<=" AExp             [seqstrict, latex({#1}\leq{#2})]
+                 | "!" BExp                   [strict]
+                 > BExp "&&" BExp             [left, strict(1)]
+                 | "(" BExp ")"               [bracket]
+  syntax Block ::= "{" "}"
+                 | "{" Stmt "}"
+  syntax Stmt  ::= Block
+                 | Id "=" AExp ";"            [strict(2)]
+                 | "if" "(" BExp ")"
+                   Block "else" Block         [strict(1)]
+                 | "while" "(" BExp ")" Block
+                 > Stmt Stmt                  [left]
+  syntax Pgm ::= "int" Ids ";" Stmt
+  syntax Ids ::= List{Id,","}
+endmodule
+
+
+module IMP
+  imports IMP-SYNTAX
+  syntax KResult ::= Int | Bool
+
+  configuration <T color="yellow">
+                  <k color="green"> $PGM:Pgm </k>
+                  <state color="red"> .Map </state>
+                </T>
+endmodule