<<<<<<< HEAD
// Copyright (c) 2010-2014 K Team. All Rights Reserved.

=======
// Copyright (c) 2012-2014 K Team. All Rights Reserved.
>>>>>>> bb1c4473
module IMP-SYNTAX
  syntax AExp  ::= Int | String | Id
                 | "++" Id
                 | "read" "(" ")"
                 > AExp "/" AExp              [left, strict, division]
                 > AExp "+" AExp              [left, strict]
                 > "spawn" Block
                 > Id "=" AExp                [strict(2)]
                 | "(" AExp ")"               [bracket]
  syntax BExp  ::= Bool
                 | AExp "<=" AExp             [seqstrict, latex({#1}\leq{#2})]
                 | "!" BExp                   [strict]
                 > BExp "&&" BExp             [left, strict(1)]
                 | "(" BExp ")"               [bracket]
  syntax Block ::= "{" Stmts "}"
  syntax Stmt  ::= Block
                 | AExp ";"                   [strict]
                 | "if" "(" BExp ")"
                   Block "else" Block         [strict(1)]
                 | "while" "(" BExp ")" Block
                 | "int" Ids ";"
                 | "print" "(" AExps ")" ";"  [strict]
                 | "halt" ";"
                 > "join" AExp ";"            [strict]

  syntax Ids   ::= List{Id,","}               [strict]
  syntax AExps ::= List{AExp,","}             [strict]
  syntax Stmts ::= List{Stmt,""}
endmodule


module IMP
  imports IMP-SYNTAX
  syntax KResult ::= Int | Bool | String

  configuration <T color="yellow">
                  <threads color="orange">
                    <thread multiplicity="*" color="blue">
                      <k color="green"> $PGM:Stmts </k>
                      <env color="LightSkyBlue"> .Map </env>
                      <id color="black"> 0 </id>
                    </thread>
                  </threads>
                  <store color="red"> .Map </store>
                  <in color="magenta" stream="stdin"> .List </in>
                  <out color="Orchid" stream="stdout"> .List </out>
                </T>

// AExp
  rule <k> X:Id => I ...</k>
       <env>... X |-> N ...</env>
       <store>... N |-> I ...</store>  [lookup]
  rule <k> ++X => I +Int 1 ...</k>
       <env>... X |-> N ...</env>
       <store>... N |-> (I => I +Int 1) ...</store>  [increment]
  rule <k> read() => I ...</k>
       <in> ListItem(I:Int) => .List ...</in>  [read]
  rule I1 / I2 => I1 /Int I2  when I2 =/=Int 0
  rule I1 + I2 => I1 +Int I2
  rule Str1 + Str2 => Str1 +String Str2
// BExp
  rule I1 <= I2 => I1 <=Int I2
  rule ! T => notBool T
  rule true && B => B
  rule false && _ => false
// Block
  rule <k> {Ss} => Ss ~> Rho ...</k> <env> Rho </env>  [structural]
  rule <k> Rho => . ...</k> <env> _ => Rho </env>    [structural]
// Stmt
  rule _:Int; => .
  rule <k> X = I:Int => I ...</k>
       <env>... X |-> N ...</env>
       <store>... N |-> (_ => I) ...</store>  [assignment]
  rule if (true)  S else _ => S
  rule if (false) _ else S => S
  rule while (B) S => if (B) {S while (B) S} else {.Stmts}  [structural]

  rule <k> int (X,Xs => Xs); ...</k>
       <env> Rho => Rho[X <- N] </env>
       <store>... .Map => N |-> 0 ...</store>
    when fresh(N:Int)
  rule int .Ids; => .  [structural]

  syntax AExp ::= Printable
  syntax Printable ::= Int | String
  rule <k> print(P:Printable,AEs => AEs); ...</k>
       <out>... .List => ListItem(P) </out>  [print]
  rule print(.AExps); => .  [structural]
  
  rule <k> halt; ~> _ => . </k>

  rule <k> spawn S => T ...</k> <env> Rho </env>
       (. => <thread>... <k> S </k> <env> Rho </env> <id> T </id> ...</thread>)
    when fresh(T:Int)
  rule <k> join(T:Int); => . ...</k>
       <thread>... <k> . </k> <id> T </id> ...</thread>

// Stmts
  rule .Stmts => .                 [structural]
  rule S:Stmt Ss:Stmts => S ~> Ss  [structural]
endmodule
<|MERGE_RESOLUTION|>--- conflicted
+++ resolved
@@ -1,107 +1,102 @@
-<<<<<<< HEAD
-// Copyright (c) 2010-2014 K Team. All Rights Reserved.
-
-=======
-// Copyright (c) 2012-2014 K Team. All Rights Reserved.
->>>>>>> bb1c4473
-module IMP-SYNTAX
-  syntax AExp  ::= Int | String | Id
-                 | "++" Id
-                 | "read" "(" ")"
-                 > AExp "/" AExp              [left, strict, division]
-                 > AExp "+" AExp              [left, strict]
-                 > "spawn" Block
-                 > Id "=" AExp                [strict(2)]
-                 | "(" AExp ")"               [bracket]
-  syntax BExp  ::= Bool
-                 | AExp "<=" AExp             [seqstrict, latex({#1}\leq{#2})]
-                 | "!" BExp                   [strict]
-                 > BExp "&&" BExp             [left, strict(1)]
-                 | "(" BExp ")"               [bracket]
-  syntax Block ::= "{" Stmts "}"
-  syntax Stmt  ::= Block
-                 | AExp ";"                   [strict]
-                 | "if" "(" BExp ")"
-                   Block "else" Block         [strict(1)]
-                 | "while" "(" BExp ")" Block
-                 | "int" Ids ";"
-                 | "print" "(" AExps ")" ";"  [strict]
-                 | "halt" ";"
-                 > "join" AExp ";"            [strict]
-
-  syntax Ids   ::= List{Id,","}               [strict]
-  syntax AExps ::= List{AExp,","}             [strict]
-  syntax Stmts ::= List{Stmt,""}
-endmodule
-
-
-module IMP
-  imports IMP-SYNTAX
-  syntax KResult ::= Int | Bool | String
-
-  configuration <T color="yellow">
-                  <threads color="orange">
-                    <thread multiplicity="*" color="blue">
-                      <k color="green"> $PGM:Stmts </k>
-                      <env color="LightSkyBlue"> .Map </env>
-                      <id color="black"> 0 </id>
-                    </thread>
-                  </threads>
-                  <store color="red"> .Map </store>
-                  <in color="magenta" stream="stdin"> .List </in>
-                  <out color="Orchid" stream="stdout"> .List </out>
-                </T>
-
-// AExp
-  rule <k> X:Id => I ...</k>
-       <env>... X |-> N ...</env>
-       <store>... N |-> I ...</store>  [lookup]
-  rule <k> ++X => I +Int 1 ...</k>
-       <env>... X |-> N ...</env>
-       <store>... N |-> (I => I +Int 1) ...</store>  [increment]
-  rule <k> read() => I ...</k>
-       <in> ListItem(I:Int) => .List ...</in>  [read]
-  rule I1 / I2 => I1 /Int I2  when I2 =/=Int 0
-  rule I1 + I2 => I1 +Int I2
-  rule Str1 + Str2 => Str1 +String Str2
-// BExp
-  rule I1 <= I2 => I1 <=Int I2
-  rule ! T => notBool T
-  rule true && B => B
-  rule false && _ => false
-// Block
-  rule <k> {Ss} => Ss ~> Rho ...</k> <env> Rho </env>  [structural]
-  rule <k> Rho => . ...</k> <env> _ => Rho </env>    [structural]
-// Stmt
-  rule _:Int; => .
-  rule <k> X = I:Int => I ...</k>
-       <env>... X |-> N ...</env>
-       <store>... N |-> (_ => I) ...</store>  [assignment]
-  rule if (true)  S else _ => S
-  rule if (false) _ else S => S
-  rule while (B) S => if (B) {S while (B) S} else {.Stmts}  [structural]
-
-  rule <k> int (X,Xs => Xs); ...</k>
-       <env> Rho => Rho[X <- N] </env>
-       <store>... .Map => N |-> 0 ...</store>
-    when fresh(N:Int)
-  rule int .Ids; => .  [structural]
-
-  syntax AExp ::= Printable
-  syntax Printable ::= Int | String
-  rule <k> print(P:Printable,AEs => AEs); ...</k>
-       <out>... .List => ListItem(P) </out>  [print]
-  rule print(.AExps); => .  [structural]
-  
-  rule <k> halt; ~> _ => . </k>
-
-  rule <k> spawn S => T ...</k> <env> Rho </env>
-       (. => <thread>... <k> S </k> <env> Rho </env> <id> T </id> ...</thread>)
-    when fresh(T:Int)
-  rule <k> join(T:Int); => . ...</k>
-       <thread>... <k> . </k> <id> T </id> ...</thread>
-
-// Stmts
-  rule .Stmts => .                 [structural]
-  rule S:Stmt Ss:Stmts => S ~> Ss  [structural]
-endmodule
+// Copyright (c) 2010-2014 K Team. All Rights Reserved.
+module IMP-SYNTAX
+  syntax AExp  ::= Int | String | Id
+                 | "++" Id
+                 | "read" "(" ")"
+                 > AExp "/" AExp              [left, strict, division]
+                 > AExp "+" AExp              [left, strict]
+                 > "spawn" Block
+                 > Id "=" AExp                [strict(2)]
+                 | "(" AExp ")"               [bracket]
+  syntax BExp  ::= Bool
+                 | AExp "<=" AExp             [seqstrict, latex({#1}\leq{#2})]
+                 | "!" BExp                   [strict]
+                 > BExp "&&" BExp             [left, strict(1)]
+                 | "(" BExp ")"               [bracket]
+  syntax Block ::= "{" Stmts "}"
+  syntax Stmt  ::= Block
+                 | AExp ";"                   [strict]
+                 | "if" "(" BExp ")"
+                   Block "else" Block         [strict(1)]
+                 | "while" "(" BExp ")" Block
+                 | "int" Ids ";"
+                 | "print" "(" AExps ")" ";"  [strict]
+                 | "halt" ";"
+                 > "join" AExp ";"            [strict]
+
+  syntax Ids   ::= List{Id,","}               [strict]
+  syntax AExps ::= List{AExp,","}             [strict]
+  syntax Stmts ::= List{Stmt,""}
+endmodule
+
+
+module IMP
+  imports IMP-SYNTAX
+  syntax KResult ::= Int | Bool | String
+
+  configuration <T color="yellow">
+                  <threads color="orange">
+                    <thread multiplicity="*" color="blue">
+                      <k color="green"> $PGM:Stmts </k>
+                      <env color="LightSkyBlue"> .Map </env>
+                      <id color="black"> 0 </id>
+                    </thread>
+                  </threads>
+                  <store color="red"> .Map </store>
+                  <in color="magenta" stream="stdin"> .List </in>
+                  <out color="Orchid" stream="stdout"> .List </out>
+                </T>
+
+// AExp
+  rule <k> X:Id => I ...</k>
+       <env>... X |-> N ...</env>
+       <store>... N |-> I ...</store>  [lookup]
+  rule <k> ++X => I +Int 1 ...</k>
+       <env>... X |-> N ...</env>
+       <store>... N |-> (I => I +Int 1) ...</store>  [increment]
+  rule <k> read() => I ...</k>
+       <in> ListItem(I:Int) => .List ...</in>  [read]
+  rule I1 / I2 => I1 /Int I2  when I2 =/=Int 0
+  rule I1 + I2 => I1 +Int I2
+  rule Str1 + Str2 => Str1 +String Str2
+// BExp
+  rule I1 <= I2 => I1 <=Int I2
+  rule ! T => notBool T
+  rule true && B => B
+  rule false && _ => false
+// Block
+  rule <k> {Ss} => Ss ~> Rho ...</k> <env> Rho </env>  [structural]
+  rule <k> Rho => . ...</k> <env> _ => Rho </env>    [structural]
+// Stmt
+  rule _:Int; => .
+  rule <k> X = I:Int => I ...</k>
+       <env>... X |-> N ...</env>
+       <store>... N |-> (_ => I) ...</store>  [assignment]
+  rule if (true)  S else _ => S
+  rule if (false) _ else S => S
+  rule while (B) S => if (B) {S while (B) S} else {.Stmts}  [structural]
+
+  rule <k> int (X,Xs => Xs); ...</k>
+       <env> Rho => Rho[X <- N] </env>
+       <store>... .Map => N |-> 0 ...</store>
+    when fresh(N:Int)
+  rule int .Ids; => .  [structural]
+
+  syntax AExp ::= Printable
+  syntax Printable ::= Int | String
+  rule <k> print(P:Printable,AEs => AEs); ...</k>
+       <out>... .List => ListItem(P) </out>  [print]
+  rule print(.AExps); => .  [structural]
+  
+  rule <k> halt; ~> _ => . </k>
+
+  rule <k> spawn S => T ...</k> <env> Rho </env>
+       (. => <thread>... <k> S </k> <env> Rho </env> <id> T </id> ...</thread>)
+    when fresh(T:Int)
+  rule <k> join(T:Int); => . ...</k>
+       <thread>... <k> . </k> <id> T </id> ...</thread>
+
+// Stmts
+  rule .Stmts => .                 [structural]
+  rule S:Stmt Ss:Stmts => S ~> Ss  [structural]
+endmodule