// Copyright (c) 2013-2014 K Team. All Rights Reserved.
package org.kframework.utils;

import java.io.*;

import org.kframework.kil.loader.Context;
import org.kframework.utils.errorsystem.KException;
import org.kframework.utils.errorsystem.KException.ExceptionType;
import org.kframework.utils.errorsystem.KException.KExceptionGroup;
import org.kframework.utils.general.GlobalSettings;

public class BinaryLoader {

    public static void save(String fileName, Object o) throws IOException {
        save(new FileOutputStream(fileName), o, fileName);
    }
    
    public static void save(String fileName, Object o, Context context) {
        try {
            save(fileName, o);
        } catch (IOException e) {
            if (context.globalOptions.debug) {
                e.printStackTrace();
            }
            GlobalSettings.kem.register(new KException(ExceptionType.ERROR, KExceptionGroup.CRITICAL, 
                    "Could not write to " + fileName));
        }
    }
<<<<<<< HEAD
    
    public static void save(OutputStream out, Object o) throws IOException {
        save(out, o, "output stream");
    }
    
    private static void save(OutputStream out, Object o, String name) throws IOException {
        try(ObjectOutputStream serializer
                = new ObjectOutputStream(new BufferedOutputStream(out))) {
            serializer.writeObject(o);
        }
    }
    
    public static <T> T load(Class<T> cls, String fileName) throws ObjectStreamException, IOException {
        return cls.cast(load(fileName));
    }
    
    public static <T> T load(Class<T> cls, String fileName, Context context) {
        return load(cls, fileName, context.globalOptions.debug);
    }
    
    public static <T> T load(Class<T> cls, String fileName, boolean debug) {
        try {
            return load(cls, fileName);
=======

    public static <T> T load(Class<T> cls, String fileName) {
        return cls.cast(load(fileName));
    }

    public static Object load(String fileName) {
        try {
            return loadWithThrow(fileName);
        } catch (ClassNotFoundException e) {
            throw new AssertionError("Something wrong with deserialization", e);
>>>>>>> cc3fc35a
        } catch (ObjectStreamException e) {
            if (debug) {
                e.printStackTrace();
            }
            GlobalSettings.kem.register(new KException(KException.ExceptionType.ERROR, 
                    KException.KExceptionGroup.CRITICAL, "Kompiled definition is out of date with "
                    + "the latest version of the K tool. Please re-run kompile and try again."));
        } catch (IOException e) {
<<<<<<< HEAD
            if (debug) {
                e.printStackTrace();
            }
=======
>>>>>>> cc3fc35a
            GlobalSettings.kem.register(new KException(ExceptionType.ERROR, KExceptionGroup.CRITICAL, 
                    "Could not read from " + fileName));
        }
        return null;
    }

<<<<<<< HEAD
    public static Object load(String fileName) throws ObjectStreamException, IOException {
        try (ObjectInputStream deserializer
                 = new ObjectInputStream(new BufferedInputStream(new FileInputStream(fileName)))) {
            return deserializer.readObject();
        } catch (ClassNotFoundException e) {
            throw new AssertionError("Something wrong with deserialization", e);
=======
    public static Object loadWithThrow(String fileName) throws IOException, ClassNotFoundException {
        try (ObjectInputStream deserializer
                     = new ObjectInputStream(new BufferedInputStream(new FileInputStream(fileName)))) {
            return deserializer.readObject();
>>>>>>> cc3fc35a
        }
    }
}<|MERGE_RESOLUTION|>--- conflicted
+++ resolved
@@ -16,17 +16,20 @@
     }
     
     public static void save(String fileName, Object o, Context context) {
+        save(fileName, o, context.globalOptions.debug);
+    }
+    
+    public static void save(String fileName, Object o, boolean debug) {
         try {
             save(fileName, o);
         } catch (IOException e) {
-            if (context.globalOptions.debug) {
+            if (debug) {
                 e.printStackTrace();
             }
             GlobalSettings.kem.register(new KException(ExceptionType.ERROR, KExceptionGroup.CRITICAL, 
                     "Could not write to " + fileName));
         }
     }
-<<<<<<< HEAD
     
     public static void save(OutputStream out, Object o) throws IOException {
         save(out, o, "output stream");
@@ -39,7 +42,7 @@
         }
     }
     
-    public static <T> T load(Class<T> cls, String fileName) throws ObjectStreamException, IOException {
+    public static <T> T load(Class<T> cls, String fileName) throws IOException, ClassNotFoundException {
         return cls.cast(load(fileName));
     }
     
@@ -50,18 +53,8 @@
     public static <T> T load(Class<T> cls, String fileName, boolean debug) {
         try {
             return load(cls, fileName);
-=======
-
-    public static <T> T load(Class<T> cls, String fileName) {
-        return cls.cast(load(fileName));
-    }
-
-    public static Object load(String fileName) {
-        try {
-            return loadWithThrow(fileName);
         } catch (ClassNotFoundException e) {
             throw new AssertionError("Something wrong with deserialization", e);
->>>>>>> cc3fc35a
         } catch (ObjectStreamException e) {
             if (debug) {
                 e.printStackTrace();
@@ -70,31 +63,19 @@
                     KException.KExceptionGroup.CRITICAL, "Kompiled definition is out of date with "
                     + "the latest version of the K tool. Please re-run kompile and try again."));
         } catch (IOException e) {
-<<<<<<< HEAD
             if (debug) {
                 e.printStackTrace();
             }
-=======
->>>>>>> cc3fc35a
             GlobalSettings.kem.register(new KException(ExceptionType.ERROR, KExceptionGroup.CRITICAL, 
                     "Could not read from " + fileName));
         }
         return null;
     }
 
-<<<<<<< HEAD
-    public static Object load(String fileName) throws ObjectStreamException, IOException {
-        try (ObjectInputStream deserializer
-                 = new ObjectInputStream(new BufferedInputStream(new FileInputStream(fileName)))) {
-            return deserializer.readObject();
-        } catch (ClassNotFoundException e) {
-            throw new AssertionError("Something wrong with deserialization", e);
-=======
-    public static Object loadWithThrow(String fileName) throws IOException, ClassNotFoundException {
+    public static Object load(String fileName) throws IOException, ClassNotFoundException {
         try (ObjectInputStream deserializer
                      = new ObjectInputStream(new BufferedInputStream(new FileInputStream(fileName)))) {
             return deserializer.readObject();
->>>>>>> cc3fc35a
         }
     }
 }