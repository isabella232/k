--- conflicted
+++ resolved
@@ -1,224 +1,146 @@
-// Copyright (c) 2012-2014 K Team. All Rights Reserved.
-package org.kframework.kast;
-
-import java.io.*;
-
-import org.kframework.backend.maude.MaudeFilter;
-import org.kframework.backend.unparser.IndentationOptions;
-import org.kframework.backend.unparser.KastFilter;
-import org.kframework.compile.FlattenModules;
-import org.kframework.compile.transformers.AddTopCellConfig;
-import org.kframework.kil.ASTNode;
-import org.kframework.kil.loader.Context;
-import org.kframework.kil.visitors.exceptions.TransformerException;
-import org.kframework.kompile.KompileOptions;
-import org.kframework.kompile.KompileOptions.Backend;
-import org.kframework.krun.K;
-import org.kframework.parser.ProgramLoader;
-import org.kframework.utils.BinaryLoader;
-import org.kframework.utils.Stopwatch;
-import org.kframework.utils.StringUtil;
-import org.kframework.utils.errorsystem.KException;
-import org.kframework.utils.errorsystem.KException.ExceptionType;
-import org.kframework.utils.errorsystem.KException.KExceptionGroup;
-import org.kframework.utils.file.FileUtil;
-import org.kframework.utils.file.KPaths;
-import org.kframework.utils.general.GlobalSettings;
-import org.kframework.utils.options.SortedParameterDescriptions;
-
-import com.beust.jcommander.JCommander;
-import com.beust.jcommander.ParameterException;
-
-public class KastFrontEnd {
-
-    /**
-     * 
-     * @param args
-     * @return true if the application terminated normally; false otherwise
-     */
-    public static boolean kast(String[] args) {
-        KastOptions options = new KastOptions();
-        options.global.initialize();
-        try {
-            JCommander jc = new JCommander(options, args);
-            jc.setProgramName("kast");
-            jc.setParameterDescriptionComparator(new SortedParameterDescriptions(KastOptions.Experimental.class));
-            
-            if (options.global.help) {
-                StringBuilder sb = new StringBuilder();
-                jc.usage(sb);
-                System.out.print(StringUtil.finesseJCommanderUsage(sb.toString(), jc)[0]);
-                return true;
-            }
-            
-            if (options.helpExperimental) {
-                StringBuilder sb = new StringBuilder();
-                jc.usage(sb);
-                System.out.print(StringUtil.finesseJCommanderUsage(sb.toString(), jc)[1]);
-                return true;    
-            }
-            
-            if (options.global.version) {
-                String msg = FileUtil.getFileContent(KPaths.getKBase(false) + KPaths.VERSION_FILE);
-                System.out.print(msg);
-                return true;
-            }
-
-            String stringToParse = options.stringToParse();
-            String source = options.source();
-
-        
-            org.kframework.kil.Definition javaDef = null;
-            File compiledFile = options.directory();
-            Context context;
-            KompileOptions kompileOptions = BinaryLoader.load(KompileOptions.class, new File(compiledFile, "kompile-options.bin").getAbsolutePath());
-            
-            File defXml;
-            if (kompileOptions.backend == Backend.MAUDE) {
-                defXml = new File(compiledFile.getAbsolutePath() + "/defx-maude.bin");
-            } else if (kompileOptions.backend == Backend.JAVA) {
-                defXml = new File(compiledFile.getAbsolutePath() + "/defx-java.bin");
-            } else {
-                throw new AssertionError("currently only two execution backends are supported: MAUDE and JAVA");
-            }
-            if (!defXml.exists()) {
-                GlobalSettings.kem.register(new KException(ExceptionType.ERROR, KExceptionGroup.CRITICAL, 
-                        "Could not find the compiled definition.", null, defXml.getAbsolutePath()));
-            }
-            
-            //merge kast options into kompile options object
-            kompileOptions.global = options.global;
-            context = new Context(kompileOptions);
-            context.kompiled = compiledFile;
-            
-            try {
-                javaDef = (org.kframework.kil.Definition) BinaryLoader.load(defXml.toString());
-                javaDef = new FlattenModules(context).compile(javaDef, null);
-<<<<<<< HEAD
-                javaDef = (org.kframework.kil.Definition) javaDef.accept(new AddTopCellConfig(
-                        context));
-            } catch (TransformerException e) {
-                throw new AssertionError("should not have thrown TransformerException", e);
-=======
-                javaDef = (org.kframework.kil.Definition) new AddTopCellConfig(context)
-                        .visitNode(javaDef);
-                // This is essential for generating maude
-                javaDef.preprocess(context);
-            } else {
-                String msg = "Could not find a valid compiled definition. Use --directory to specify one.";
-                GlobalSettings.kem.register(new KException(ExceptionType.ERROR, KExceptionGroup.CRITICAL, msg, "command line", new File(".").getAbsolutePath()));
-                return false;
-            }
-        } catch (IOException e) {
-            e.printStackTrace();
-            return false;
-        } catch (TransformerException e) {
-            e.printStackTrace();
-            return false;
-        }
-
-        boolean prettyPrint = false;
-        boolean nextline = false;
-        IndentationOptions indentationOptions = new IndentationOptions();
-        if (cmd.hasOption("pretty")) {
-            prettyPrint = true;
-            if (cmd.hasOption("tabsize")) {
-                indentationOptions.setTabSize(new Integer(cmd.getOptionValue("tabsize")));
-            } else {
-                indentationOptions.setTabSize(4);
-            }
-            if (cmd.hasOption("maxwidth")) {
-                indentationOptions.setWidth(new Integer(cmd.getOptionValue("maxwidth")));
-            } else {
-                indentationOptions.setWidth(Integer.MAX_VALUE);
-            }
-            if (cmd.hasOption("aux-tabsize")) {
-                indentationOptions.setAuxTabSize(new Integer(cmd.getOptionValue("auxtabsize")));
->>>>>>> 41d10ac8
-            }
-            javaDef.preprocess(context);
-
-<<<<<<< HEAD
-            String sort = options.sort(context);
-=======
-        if (cmd.hasOption("parser")) {
-            String parser = cmd.getOptionValue("parser");
-            if (parser.equals("program")) {
-                GlobalSettings.whatParser = GlobalSettings.ParserType.PROGRAM;
-            } else if (parser.equals("newprogram")) {
-                GlobalSettings.whatParser = GlobalSettings.ParserType.NEWPROGRAM;
-            } else if (parser.equals("ground")) {
-                GlobalSettings.whatParser = GlobalSettings.ParserType.GROUND;
-            } else if (parser.equals("rule")) {
-                GlobalSettings.whatParser = GlobalSettings.ParserType.RULES;
-            } else if (parser.equals("binary")) {
-                GlobalSettings.whatParser = GlobalSettings.ParserType.BINARY;
-            } else {
-                GlobalSettings.kem.register(new KException(ExceptionType.ERROR, KExceptionGroup.CRITICAL, "Invalid parser: " + parser, "", ""));
-            }
-        }
-
-        String sort = context.startSymbolPgm;
-        if (System.getenv("KRUN_SORT") != null) {
-            sort = System.getenv("KRUN_SORT");
-        }
-        if (cmd.hasOption("sort")) {
-            sort = cmd.getOptionValue("sort");
-        }
-
-        try {
-            ASTNode out = ProgramLoader.processPgm(pgm, path, javaDef, sort, context, GlobalSettings.whatParser);
-            StringBuilder kast;
-            if (prettyPrint) {
-                KastFilter kastFilter = new KastFilter(indentationOptions, nextline, context);
-                kastFilter.visitNode(out);
-                kast = kastFilter.getResult();
-            } else {
-                MaudeFilter maudeFilter = new MaudeFilter(context);
-                maudeFilter.visitNode(out);
-                kast = maudeFilter.getResult();
-                kast.append(K.lineSeparator);
-            }
->>>>>>> 41d10ac8
-
-            try {
-                ASTNode out = ProgramLoader.processPgm(stringToParse, source, javaDef, sort, context, options.parser);
-                StringBuilder kast;
-                if (options.experimental.pretty) {
-                    IndentationOptions indentationOptions = new IndentationOptions(options.experimental.maxWidth(), 
-                            options.experimental.auxTabSize, options.experimental.tabSize);
-                    KastFilter kastFilter = new KastFilter(indentationOptions, options.experimental.nextLine, context);
-                    out.accept(kastFilter);
-                    kast = kastFilter.getResult();
-                } else {
-                    MaudeFilter maudeFilter = new MaudeFilter(context);
-                    out.accept(maudeFilter);
-                    kast = maudeFilter.getResult();
-                    kast.append(K.lineSeparator);
-                }
-    
-                try {
-                    Writer outWriter = new OutputStreamWriter(System.out);
-                    try {
-                        FileUtil.toWriter(kast, outWriter);
-                    } finally {
-                        outWriter.flush();
-                    }
-                } catch (IOException e) {
-                    e.printStackTrace();
-                }
-    
-                Stopwatch.instance().printIntermediate("Maudify Program");
-                Stopwatch.instance().printTotal("Total");
-            } catch (TransformerException e) {
-                e.report();
-            }
-            return true;
-        } catch (ParameterException ex) {
-            GlobalSettings.kem.register(new KException(ExceptionType.ERROR, KExceptionGroup.CRITICAL, ex.getMessage()));
-            return false;
-        }
-    }
-}
-
-// vim: noexpandtab
+// Copyright (c) 2012-2014 K Team. All Rights Reserved.
+package org.kframework.kast;
+
+import java.io.*;
+
+import org.kframework.backend.maude.MaudeFilter;
+import org.kframework.backend.unparser.IndentationOptions;
+import org.kframework.backend.unparser.KastFilter;
+import org.kframework.compile.FlattenModules;
+import org.kframework.compile.transformers.AddTopCellConfig;
+import org.kframework.kil.ASTNode;
+import org.kframework.kil.loader.Context;
+import org.kframework.kil.visitors.exceptions.TransformerException;
+import org.kframework.kompile.KompileOptions;
+import org.kframework.kompile.KompileOptions.Backend;
+import org.kframework.krun.K;
+import org.kframework.parser.ProgramLoader;
+import org.kframework.utils.BinaryLoader;
+import org.kframework.utils.Stopwatch;
+import org.kframework.utils.StringUtil;
+import org.kframework.utils.errorsystem.KException;
+import org.kframework.utils.errorsystem.KException.ExceptionType;
+import org.kframework.utils.errorsystem.KException.KExceptionGroup;
+import org.kframework.utils.file.FileUtil;
+import org.kframework.utils.file.KPaths;
+import org.kframework.utils.general.GlobalSettings;
+import org.kframework.utils.options.SortedParameterDescriptions;
+
+import com.beust.jcommander.JCommander;
+import com.beust.jcommander.ParameterException;
+
+public class KastFrontEnd {
+
+    /**
+     * 
+     * @param args
+     * @return true if the application terminated normally; false otherwise
+     */
+    public static boolean kast(String[] args) {
+        KastOptions options = new KastOptions();
+        options.global.initialize();
+        try {
+            JCommander jc = new JCommander(options, args);
+            jc.setProgramName("kast");
+            jc.setParameterDescriptionComparator(new SortedParameterDescriptions(KastOptions.Experimental.class));
+            
+            if (options.global.help) {
+                StringBuilder sb = new StringBuilder();
+                jc.usage(sb);
+                System.out.print(StringUtil.finesseJCommanderUsage(sb.toString(), jc)[0]);
+                return true;
+            }
+            
+            if (options.helpExperimental) {
+                StringBuilder sb = new StringBuilder();
+                jc.usage(sb);
+                System.out.print(StringUtil.finesseJCommanderUsage(sb.toString(), jc)[1]);
+                return true;    
+            }
+            
+            if (options.global.version) {
+                String msg = FileUtil.getFileContent(KPaths.getKBase(false) + KPaths.VERSION_FILE);
+                System.out.print(msg);
+                return true;
+            }
+
+            String stringToParse = options.stringToParse();
+            String source = options.source();
+
+        
+            org.kframework.kil.Definition javaDef = null;
+            File compiledFile = options.directory();
+            Context context;
+            KompileOptions kompileOptions = BinaryLoader.load(KompileOptions.class, new File(compiledFile, "kompile-options.bin").getAbsolutePath());
+            
+            File defXml;
+            if (kompileOptions.backend == Backend.MAUDE) {
+                defXml = new File(compiledFile.getAbsolutePath() + "/defx-maude.bin");
+            } else if (kompileOptions.backend == Backend.JAVA) {
+                defXml = new File(compiledFile.getAbsolutePath() + "/defx-java.bin");
+            } else {
+                throw new AssertionError("currently only two execution backends are supported: MAUDE and JAVA");
+            }
+            if (!defXml.exists()) {
+                GlobalSettings.kem.register(new KException(ExceptionType.ERROR, KExceptionGroup.CRITICAL, 
+                        "Could not find the compiled definition.", null, defXml.getAbsolutePath()));
+            }
+            
+            //merge kast options into kompile options object
+            kompileOptions.global = options.global;
+            context = new Context(kompileOptions);
+            context.kompiled = compiledFile;
+            
+            try {
+                javaDef = (org.kframework.kil.Definition) BinaryLoader.load(defXml.toString());
+                javaDef = new FlattenModules(context).compile(javaDef, null);
+                javaDef = (org.kframework.kil.Definition) new AddTopCellConfig(
+                        context).visitNode(javaDef);
+            } catch (TransformerException e) {
+                throw new AssertionError("should not have thrown TransformerException", e);
+            }
+            javaDef.preprocess(context);
+
+            String sort = options.sort(context);
+
+            try {
+                ASTNode out = ProgramLoader.processPgm(stringToParse, source, javaDef, sort, context, options.parser);
+                StringBuilder kast;
+                if (options.experimental.pretty) {
+                    IndentationOptions indentationOptions = new IndentationOptions(options.experimental.maxWidth(), 
+                            options.experimental.auxTabSize, options.experimental.tabSize);
+                    KastFilter kastFilter = new KastFilter(indentationOptions, options.experimental.nextLine, context);
+                    kastFilter.visitNode(out);
+                    kast = kastFilter.getResult();
+                } else {
+                    MaudeFilter maudeFilter = new MaudeFilter(context);
+                    maudeFilter.visitNode(out);
+                    kast = maudeFilter.getResult();
+                    kast.append(K.lineSeparator);
+                }
+    
+                try {
+                    Writer outWriter = new OutputStreamWriter(System.out);
+                    try {
+                        FileUtil.toWriter(kast, outWriter);
+                    } finally {
+                        outWriter.flush();
+                    }
+                } catch (IOException e) {
+                    e.printStackTrace();
+                }
+    
+                Stopwatch.instance().printIntermediate("Maudify Program");
+                Stopwatch.instance().printTotal("Total");
+            } catch (TransformerException e) {
+                e.report();
+            }
+            return true;
+        } catch (ParameterException ex) {
+            GlobalSettings.kem.register(new KException(ExceptionType.ERROR, KExceptionGroup.CRITICAL, ex.getMessage()));
+            return false;
+        }
+    }
+}
+
+// vim: noexpandtab