--- conflicted
+++ resolved
@@ -1,227 +1,222 @@
-// Copyright (c) 2012-2014 K Team. All Rights Reserved.
-package org.kframework.krun;
-
-import org.kframework.kil.loader.Context;
-import org.kframework.kil.BackendTerm;
-import org.kframework.kil.Term;
-<<<<<<< HEAD
-import org.kframework.kil.visitors.exceptions.ParseFailedException;
-=======
-import org.kframework.kil.visitors.exceptions.TransformerException;
-import org.kframework.parser.ParserType;
->>>>>>> f41f4e99
-import org.kframework.parser.ProgramLoader;
-import org.kframework.utils.ThreadedStreamCapturer;
-import org.kframework.utils.errorsystem.KException;
-import org.kframework.utils.errorsystem.KException.ExceptionType;
-import org.kframework.utils.errorsystem.KException.KExceptionGroup;
-import org.kframework.utils.file.FileUtil;
-
-import java.io.File;
-import java.io.IOException;
-import java.io.InputStream;
-import java.util.ArrayList;
-import java.util.Arrays;
-import java.util.HashMap;
-import java.util.List;
-import java.util.Map;
-
-// instantiate processes
-public class RunProcess {
-
-    private String stdout = null;
-    private String err = null;
-    private int exitCode;
-
-    public void execute(Map<String, String> environment,String... commands) {
-
-        ThreadedStreamCapturer inputStreamHandler, errorStreamHandler;
-
-        try {
-            if (commands.length <= 0) {
-                org.kframework.utils.Error.report("Need command options to run");
-            }
-
-            // create process
-            ProcessBuilder pb = new ProcessBuilder(commands);
-            Map<String, String> realEnvironment = pb.environment();
-            realEnvironment.putAll(environment);
-
-            // set execution directory to current user dir
-            pb.directory(new File(K.userdir));
-
-            // start process
-            Process process = pb.start();
-
-            InputStream inputStream = process.getInputStream();
-            InputStream errorStream = process.getErrorStream();
-            // these need to run as java threads to get the standard output and error from the command.
-            inputStreamHandler = new ThreadedStreamCapturer(inputStream);
-            errorStreamHandler = new ThreadedStreamCapturer(errorStream);
-
-            inputStreamHandler.start();
-            errorStreamHandler.start();
-
-            // wait for process to finish
-            process.waitFor();
-            setExitCode(process.exitValue());
-
-            synchronized (inputStreamHandler) {
-                while (inputStreamHandler.isAlive())
-                    inputStreamHandler.wait();
-            }
-            synchronized (errorStreamHandler) {
-                while (errorStreamHandler.isAlive())
-                    errorStreamHandler.wait();
-            }
-
-            String s1 = inputStreamHandler.getContent().toString();
-            if (!s1.equals("")) {
-                this.setStdout(s1);
-            }
-
-            String s2 = errorStreamHandler.getContent().toString();
-            // if some errors occurred (if something was written on the stderr stream)
-            if (!s2.equals("")) {
-                this.setErr(s2);
-            }
-
-        } catch (IOException e) {
-            // e.printStackTrace();
-            org.kframework.utils.Error.report("Error while running process:" + e.getMessage());
-        } catch (InterruptedException e) {
-            // e.printStackTrace();
-            org.kframework.utils.Error.report("Error while running process:" + e.getMessage());
-        }
-
-    }
-
-    public Term runParserOrDie(String parser, String pgm, boolean isPgm, String startSymbol, Context context) {
-        try {
-            return runParser(parser, pgm, isPgm, startSymbol, context);
-        } catch (ParseFailedException e) {
-            e.report();
-            return null;
-        }
-    }
-
-    /*
-     * run the process denoted by the parser ("kast" or an external parser specified with --parser option) and return the AST obtained by parser
-     */
-    public Term runParser(String parser, String value, boolean isNotFile, String startSymbol, Context context) throws ParseFailedException {
-        Term term;
-
-        if (startSymbol == null) {
-            startSymbol = context.startSymbolPgm;
-        }        
-        String content = value;
-
-        switch (parser) {
-            case "kast":
-                if (!isNotFile) {
-                    content = FileUtil.getFileContent(value);
-                }
-
-                term = ProgramLoader.processPgm(content, value, K.definition, startSymbol, context, ParserType.PROGRAM);
-                break;
-            case "kast -e":
-                term = ProgramLoader.processPgm(value, value, K.definition, startSymbol, context, ParserType.PROGRAM);
-                break;
-            case "kast --parser ground":
-                if (!isNotFile) {
-                    content = FileUtil.getFileContent(value);
-                }
-                term = ProgramLoader.processPgm(content, value, K.definition, startSymbol, context, ParserType.GROUND);
-                break;
-            case "kast --parser ground -e":
-                term = ProgramLoader.processPgm(value, value, K.definition, startSymbol, context, ParserType.GROUND);
-                break;
-            case "kast --parser rule":
-                if (!isNotFile) {
-                    content = FileUtil.getFileContent(value);
-                }
-                term = ProgramLoader.processPgm(content, value, K.definition, startSymbol, context, ParserType.RULES);
-                break;
-            default: //external parser
-                List<String> tokens = new ArrayList<>(Arrays.asList(parser.split(" ")));
-                tokens.add(value);
-                Map<String, String> environment = new HashMap<>();
-                environment.put("KRUN_SORT", startSymbol);
-                environment.put("KRUN_COMPILED_DEF", context.kompiled.getAbsolutePath());
-                if (isNotFile) {
-                    environment.put("KRUN_IS_NOT_FILE", "true");
-                }
-                this.execute(environment, tokens.toArray(new String[tokens.size()]));
-
-                if (this.getExitCode() != 0) {
-                    throw new ParseFailedException(new KException(ExceptionType.ERROR, KExceptionGroup.CRITICAL, "Parser returned a non-zero exit code: " + this.getExitCode() + "\nStdout:\n" + this.getStdout() + "\nStderr:\n" + this.getErr()));
-                }
-
-                String kast = this.getStdout() != null ? this.getStdout() : "";
-
-                //hopefully sort information will get filled in later if we need it, e.g. by SubstitutionFilter
-                //TODO(dwightguth): parse the output of the external parser into real kil classes
-                term = new BackendTerm("", kast);
-        }
-
-        return term;
-    }
-
-    // check if the execution of Maude process produced some errors
-    public void printError(String content, String lang, Context context) {
-        try {
-            if (content.contains("GLIBC")) {
-                System.out.println("\nError: A known bug in the current version of the Maude rewrite engine\n" + "prohibits running K with I/O on certain architectures.\n"
-                        + "If non I/O programs and definitions work but I/O ones fail, \n" + "please let us know and we'll try helping you fix it.\n");
-                return;
-
-            }
-            System.out.println("Krun was executed with the following arguments:" + K.lineSeparator + "syntax_module=" + K.syntax_module
-                    + K.lineSeparator + "main_module=" + K.main_module + K.lineSeparator + "compiled_def=" + K.compiled_def + K.lineSeparator);
-            String compiledDefName = context.kompiled.getName();
-            int index = compiledDefName.indexOf("-kompiled");
-            compiledDefName = compiledDefName.substring(0, index);
-            if (lang != null && !lang.equals(compiledDefName)) {
-                org.kframework.utils.Error.silentReport("Compiled definition file name (" + compiledDefName + ") and the extension of the program (" + lang + ") aren't the same. "
-                        + "Maybe you should use --syntax-module or --main-module options of krun");
-            }
-
-            // Error.externalReport("Fatal: Maude produced warnings or errors:\n" + content);
-            /*
-             * String fileName = K.krunDir + K.fileSeparator + new File(K.maude_err).getName(); Error.silentReport("Maude produced warnings or errors. See in " + fileName + " file");
-             */
-
-            // get the absolute path on disk for the maude_err file disregard the rename of krun temp dir took place or not
-            String fileName = new File(K.maude_err).getName();
-            String fullPath = new File(K.kdir + K.fileSeparator + "krun" + K.fileSeparator + fileName).getCanonicalPath();
-            org.kframework.utils.Error.silentReport("Maude produced warnings or errors.\n" + content);
-        } catch (IOException e) {
-            org.kframework.utils.Error.report("Error in checkMaudeForErrors method:" + e.getMessage());
-        }
-    }
-
-    public String getStdout() {
-        return stdout;
-    }
-
-    public void setStdout(String stdout) {
-        this.stdout = stdout;
-    }
-
-    public String getErr() {
-        return err;
-    }
-
-    public void setErr(String err) {
-        this.err = err;
-    }
-
-    public void setExitCode(int exitCode) {
-        this.exitCode = exitCode;
-    }
-
-    public int getExitCode() {
-        return exitCode;
-    }
-
-}
+// Copyright (c) 2012-2014 K Team. All Rights Reserved.
+package org.kframework.krun;
+
+import org.kframework.kil.loader.Context;
+import org.kframework.kil.BackendTerm;
+import org.kframework.kil.Term;
+import org.kframework.kil.visitors.exceptions.ParseFailedException;
+import org.kframework.parser.ProgramLoader;
+import org.kframework.utils.ThreadedStreamCapturer;
+import org.kframework.utils.errorsystem.KException;
+import org.kframework.utils.errorsystem.KException.ExceptionType;
+import org.kframework.utils.errorsystem.KException.KExceptionGroup;
+import org.kframework.utils.file.FileUtil;
+
+import java.io.File;
+import java.io.IOException;
+import java.io.InputStream;
+import java.util.ArrayList;
+import java.util.Arrays;
+import java.util.HashMap;
+import java.util.List;
+import java.util.Map;
+
+// instantiate processes
+public class RunProcess {
+
+    private String stdout = null;
+    private String err = null;
+    private int exitCode;
+
+    public void execute(Map<String, String> environment,String... commands) {
+
+        ThreadedStreamCapturer inputStreamHandler, errorStreamHandler;
+
+        try {
+            if (commands.length <= 0) {
+                org.kframework.utils.Error.report("Need command options to run");
+            }
+
+            // create process
+            ProcessBuilder pb = new ProcessBuilder(commands);
+            Map<String, String> realEnvironment = pb.environment();
+            realEnvironment.putAll(environment);
+
+            // set execution directory to current user dir
+            pb.directory(new File(K.userdir));
+
+            // start process
+            Process process = pb.start();
+
+            InputStream inputStream = process.getInputStream();
+            InputStream errorStream = process.getErrorStream();
+            // these need to run as java threads to get the standard output and error from the command.
+            inputStreamHandler = new ThreadedStreamCapturer(inputStream);
+            errorStreamHandler = new ThreadedStreamCapturer(errorStream);
+
+            inputStreamHandler.start();
+            errorStreamHandler.start();
+
+            // wait for process to finish
+            process.waitFor();
+            setExitCode(process.exitValue());
+
+            synchronized (inputStreamHandler) {
+                while (inputStreamHandler.isAlive())
+                    inputStreamHandler.wait();
+            }
+            synchronized (errorStreamHandler) {
+                while (errorStreamHandler.isAlive())
+                    errorStreamHandler.wait();
+            }
+
+            String s1 = inputStreamHandler.getContent().toString();
+            if (!s1.equals("")) {
+                this.setStdout(s1);
+            }
+
+            String s2 = errorStreamHandler.getContent().toString();
+            // if some errors occurred (if something was written on the stderr stream)
+            if (!s2.equals("")) {
+                this.setErr(s2);
+            }
+
+        } catch (IOException e) {
+            // e.printStackTrace();
+            org.kframework.utils.Error.report("Error while running process:" + e.getMessage());
+        } catch (InterruptedException e) {
+            // e.printStackTrace();
+            org.kframework.utils.Error.report("Error while running process:" + e.getMessage());
+        }
+
+    }
+
+    public Term runParserOrDie(String parser, String pgm, boolean isPgm, String startSymbol, Context context) {
+        try {
+            return runParser(parser, pgm, isPgm, startSymbol, context);
+        } catch (ParseFailedException e) {
+            e.report();
+            return null;
+        }
+    }
+
+    /*
+     * run the process denoted by the parser ("kast" or an external parser specified with --parser option) and return the AST obtained by parser
+     */
+    public Term runParser(String parser, String value, boolean isNotFile, String startSymbol, Context context) throws ParseFailedException {
+        Term term;
+
+        if (startSymbol == null) {
+            startSymbol = context.startSymbolPgm;
+        }        
+        String content = value;
+
+        switch (parser) {
+            case "kast":
+                if (!isNotFile) {
+                    content = FileUtil.getFileContent(value);
+                }
+
+                term = ProgramLoader.processPgm(content, value, K.definition, startSymbol, context, ParserType.PROGRAM);
+                break;
+            case "kast -e":
+                term = ProgramLoader.processPgm(value, value, K.definition, startSymbol, context, ParserType.PROGRAM);
+                break;
+            case "kast --parser ground":
+                if (!isNotFile) {
+                    content = FileUtil.getFileContent(value);
+                }
+                term = ProgramLoader.processPgm(content, value, K.definition, startSymbol, context, ParserType.GROUND);
+                break;
+            case "kast --parser ground -e":
+                term = ProgramLoader.processPgm(value, value, K.definition, startSymbol, context, ParserType.GROUND);
+                break;
+            case "kast --parser rule":
+                if (!isNotFile) {
+                    content = FileUtil.getFileContent(value);
+                }
+                term = ProgramLoader.processPgm(content, value, K.definition, startSymbol, context, ParserType.RULES);
+                break;
+            default: //external parser
+                List<String> tokens = new ArrayList<>(Arrays.asList(parser.split(" ")));
+                tokens.add(value);
+                Map<String, String> environment = new HashMap<>();
+                environment.put("KRUN_SORT", startSymbol);
+                environment.put("KRUN_COMPILED_DEF", context.kompiled.getAbsolutePath());
+                if (isNotFile) {
+                    environment.put("KRUN_IS_NOT_FILE", "true");
+                }
+                this.execute(environment, tokens.toArray(new String[tokens.size()]));
+
+                if (this.getExitCode() != 0) {
+                    throw new ParseFailedException(new KException(ExceptionType.ERROR, KExceptionGroup.CRITICAL, "Parser returned a non-zero exit code: " + this.getExitCode() + "\nStdout:\n" + this.getStdout() + "\nStderr:\n" + this.getErr()));
+                }
+
+                String kast = this.getStdout() != null ? this.getStdout() : "";
+
+                //hopefully sort information will get filled in later if we need it, e.g. by SubstitutionFilter
+                //TODO(dwightguth): parse the output of the external parser into real kil classes
+                term = new BackendTerm("", kast);
+        }
+
+        return term;
+    }
+
+    // check if the execution of Maude process produced some errors
+    public void printError(String content, String lang, Context context) {
+        try {
+            if (content.contains("GLIBC")) {
+                System.out.println("\nError: A known bug in the current version of the Maude rewrite engine\n" + "prohibits running K with I/O on certain architectures.\n"
+                        + "If non I/O programs and definitions work but I/O ones fail, \n" + "please let us know and we'll try helping you fix it.\n");
+                return;
+
+            }
+            System.out.println("Krun was executed with the following arguments:" + K.lineSeparator + "syntax_module=" + K.syntax_module
+                    + K.lineSeparator + "main_module=" + K.main_module + K.lineSeparator + "compiled_def=" + K.compiled_def + K.lineSeparator);
+            String compiledDefName = context.kompiled.getName();
+            int index = compiledDefName.indexOf("-kompiled");
+            compiledDefName = compiledDefName.substring(0, index);
+            if (lang != null && !lang.equals(compiledDefName)) {
+                org.kframework.utils.Error.silentReport("Compiled definition file name (" + compiledDefName + ") and the extension of the program (" + lang + ") aren't the same. "
+                        + "Maybe you should use --syntax-module or --main-module options of krun");
+            }
+
+            // Error.externalReport("Fatal: Maude produced warnings or errors:\n" + content);
+            /*
+             * String fileName = K.krunDir + K.fileSeparator + new File(K.maude_err).getName(); Error.silentReport("Maude produced warnings or errors. See in " + fileName + " file");
+             */
+
+            // get the absolute path on disk for the maude_err file disregard the rename of krun temp dir took place or not
+            String fileName = new File(K.maude_err).getName();
+            String fullPath = new File(K.kdir + K.fileSeparator + "krun" + K.fileSeparator + fileName).getCanonicalPath();
+            org.kframework.utils.Error.silentReport("Maude produced warnings or errors.\n" + content);
+        } catch (IOException e) {
+            org.kframework.utils.Error.report("Error in checkMaudeForErrors method:" + e.getMessage());
+        }
+    }
+
+    public String getStdout() {
+        return stdout;
+    }
+
+    public void setStdout(String stdout) {
+        this.stdout = stdout;
+    }
+
+    public String getErr() {
+        return err;
+    }
+
+    public void setErr(String err) {
+        this.err = err;
+    }
+
+    public void setExitCode(int exitCode) {
+        this.exitCode = exitCode;
+    }
+
+    public int getExitCode() {
+        return exitCode;
+    }
+
+}