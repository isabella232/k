package org.kframework.compile.transformers;

import org.kframework.compile.utils.KilProperty;
<<<<<<< HEAD
import org.kframework.compile.utils.MaudeHelper;
=======
>>>>>>> 4d677b44
import org.kframework.compile.utils.MetaK;
import org.kframework.kil.*;
import org.kframework.kil.loader.Context;
import org.kframework.kil.visitors.CopyOnWriteTransformer;
import org.kframework.kil.visitors.exceptions.TransformerException;

import java.util.*;
import java.util.List;
import java.util.Set;

<<<<<<< HEAD
@KilProperty.Ensures(KilProperty.NO_CONCRETE_SYNTAX)
public class FlattenSyntax extends CopyOnWriteTransformer {
	FlattenKSyntax kTrans;
	Set<String> listSeparators = new HashSet<String>();
	boolean isComputation = false;

	public FlattenSyntax(Context context) {
		super("Syntax K to Abstract K", context);
		kTrans = new FlattenKSyntax(this, context);
	}

	@Override
	public ASTNode transform(Module node) throws TransformerException {
		listSeparators.clear();
		node = (Module) super.transform(node);
		if (listSeparators.isEmpty())
			return node;

		// List<PriorityBlock> pbs = new ArrayList<PriorityBlock>();
		// PriorityBlock pb = new PriorityBlock();
		// pbs.add(pb);
		// Syntax syn = new Syntax(new Sort(KSorts.KLABEL), pbs);
		// node.getItems().add(syn);
		// for (String separator : listSeparators) {
		// List<ProductionItem> pis = new ArrayList<ProductionItem>();
		// pis.add(new Terminal(MetaK.getListUnitLabel(separator)));
		// pb.getProductions().add(new Production(new Sort(KSorts.KLABEL), pis));
		// }
		for (String sep : listSeparators) {
			node.addConstant(KSorts.KLABEL, MetaK.getListUnitLabel(sep));
		}
		return node;
	}

	@Override
	public ASTNode transform(Syntax node) throws TransformerException {
		if (!MetaK.isComputationSort(node.getSort().getName())) {
			isComputation = false;
			return super.transform(node);
		}
		isComputation = true;
		node = (Syntax) super.transform(node);
		node.setSort(new Sort(KSorts.KLABEL));
		return node;
	}

	@Override
	public ASTNode transform(Production node) throws TransformerException {
		if (node.containsAttribute("KLabelWrapper"))
			return node;
		if (!isComputation)
			return super.transform(node);
		if (node.isSubsort() && !node.containsAttribute("klabel"))
			return null;
		String arity = String.valueOf(node.getArity());
		Attributes attrs = node.getAttributes().shallowCopy();
		if (node.isListDecl()) {
			listSeparators.add(((UserList) node.getItems().get(0)).getSeparator());
			attrs.set("hybrid", "");
		}
		node = node.shallowCopy();
		List<ProductionItem> pis = new ArrayList<ProductionItem>();
		pis.add(new Terminal(node.getKLabel()));
		node.setItems(pis);
		attrs.set("arity", arity);
		node.setAttributes(attrs);
		node.setSort(KSorts.KLABEL);
		return node;
	}

	@Override
	public ASTNode transform(Sort node) throws TransformerException {
		if (!MetaK.isComputationSort(node.getName()))
			return node;
		return new Sort("K");
	}

	@Override
	public ASTNode transform(KApp node) throws TransformerException {
		return node.accept(kTrans);
	}

	@Override
	public ASTNode transform(KSequence node) throws TransformerException {
		return node.accept(kTrans);
	}

	@Override
	public ASTNode transform(Variable node) throws TransformerException {
		if (MetaK.isComputationSort(node.getSort()))
			return node.accept(kTrans);
		return node;
	}

	@Override
	public ASTNode transform(ListTerminator node) throws TransformerException {
		if (MetaK.isComputationSort(node.getSort()))
			return node.accept(kTrans);
		return node;
	}

	/**
	 * Flattens this TermCons if it has sort K, KItem, or any sort other than
	 * those defined in {@link KSort}.
	 */
	@Override
	public ASTNode transform(TermCons tc) throws TransformerException {
		if (MetaK.isComputationSort(tc.getSort()))
			return tc.accept(kTrans);
		return super.transform(tc);
	}

	class FlattenKSyntax extends CopyOnWriteTransformer {
		FlattenSyntax trans;

		public FlattenKSyntax(FlattenSyntax t, Context context) {
			super("Flatten K Syntax", context);
			trans = t;
		}

		@Override
		public ASTNode transform(KApp node) throws TransformerException {
			Term label = (Term) node.getLabel().accept(trans);
			Term child = (Term) node.getChild().accept(trans);
			if (child != node.getChild() || label != node.getLabel()) {
				node = node.shallowCopy();
				node.setChild(child);
				node.setLabel(label);
			}
			return node;
		}

		@Override
		public ASTNode transform(Freezer node) throws TransformerException {
			return KApp.of(new FreezerLabel((Term) node.getTerm().accept(this)));
		}

		@Override
		public ASTNode transform(TermCons tc) throws TransformerException {
			if (!MetaK.isComputationSort(tc.getSort())) {
				return KApp.of(new KInjectedLabel((Term) tc.accept(trans)));
			}

			String l = tc.getLocation();
			String f = tc.getFilename();
			Production ppp = context.conses.get(tc.getCons());
			KList lok = new KList(l, f);
			for (Term t : tc.getContents()) {
				lok.getContents().add((Term) t.accept(this));
			}
			return new KApp(l, f, KLabelConstant.of(ppp.getKLabel(), context), lok);
		}

		@Override
		public ASTNode transform(KLabel kLabel) throws TransformerException {
			return new KApp(
                    kLabel.getLocation(),
                    kLabel.getFilename(),
                    new KInjectedLabel(kLabel),
                    KList.EMPTY);
		}

		@Override
		public ASTNode transform(ListTerminator emp) {
			String l = emp.getLocation();
			String f = emp.getFilename();
			if (!MetaK.isComputationSort(emp.getSort())) {
				return KApp.of(new KInjectedLabel(emp));
			}
			// if this is a list sort
			if (!MaudeHelper.basicSorts.contains(emp.getSort())) {
				Production listProd = context.listConses.get(emp.getSort());
				String separator = ((UserList) listProd.getItems().get(0)).getSeparator();
				return new KApp(l, f, KLabelConstant.of(MetaK.getListUnitLabel(separator), context), KList.EMPTY);
				// Constant cst = new Constant(l, f, KSorts.KLABEL, "'." + emp.getSort() + "");
				// return new KApp(l, f, cst, new Empty(l, f, MetaK.Constants.KList));
			}
			return emp;
		}

		@Override
		public ASTNode transform(Collection node) throws TransformerException {
			if (node instanceof KSequence)
				return super.transform(node);
			return KApp.of(new KInjectedLabel((Term) node.accept(trans)));
		}

		@Override
		public ASTNode transform(CollectionItem node) throws TransformerException {
			return KApp.of(new KInjectedLabel((Term) node.accept(trans)));
		}

		@Override
		public ASTNode transform(MapItem node) throws TransformerException {
			return KApp.of(new KInjectedLabel((Term) node.accept(trans)));
		}

        @Override
        public ASTNode transform(CollectionBuiltin node) throws TransformerException {
            /* just for LHS for now */
            assert  (node.isLHSView() || node.isElementCollection());

            LinkedHashSet<Term> elements = new LinkedHashSet<Term>(node.elements().size());
            for (Term term : node.elements()) {
                Term transformedTerm = (Term) term.accept(trans);
                elements.add(transformedTerm);
            }

            ArrayList<Term> terms = new ArrayList<Term>(node.baseTerms().size());
            if (node.isLHSView()) {
                Variable frame = node.viewBase();
                frame.setSort(node.sort().type());
                terms.add(frame);
            }

            return KApp.of(new KInjectedLabel(CollectionBuiltin.of(
                    node.sort(),
                    terms,
                    elements)));
        }

        @Override
        public ASTNode transform(MapBuiltin node) throws TransformerException {
            /* just for LHS for now */
            assert  (node.isLHSView() || node.isElementCollection());

            LinkedHashMap<Term, Term> elements = new LinkedHashMap<Term, Term>(node.elements().size());
            for (java.util.Map.Entry<Term, Term> entry : node.elements().entrySet()) {
                Term transformedKey = (Term) entry.getKey().accept(trans);
                Term transformedValue = (Term) entry.getValue().accept(trans);
                elements.put(transformedKey, transformedValue);
            }

            ArrayList<Term> terms = new ArrayList<Term>(node.baseTerms().size());
            if (node.isLHSView()) {
                Variable frame = node.viewBase();
                frame.setSort(node.sort().type());
                terms.add(frame);
            }

            return KApp.of(new KInjectedLabel(new MapBuiltin(
                    node.sort(),
                    terms,
                    elements)));
        }

		@Override
		public ASTNode transform(Cell node) throws TransformerException {
			return KApp.of(new KInjectedLabel((Term) node.accept(trans)));
		}

		@Override
		public ASTNode transform(Variable node) throws TransformerException {
			if (node.getSort().equals(KSorts.KITEM) || node.getSort().equals(KSorts.K)) {
				return node;
            }
			if (MetaK.isKSort(node.getSort())) {
				return KApp.of(new KInjectedLabel(node));
            }

            if (node.getSort().equals(BoolBuiltin.SORT_NAME)
                    || node.getSort().equals(IntBuiltin.SORT_NAME)
                    || node.getSort().equals("#Float")
                    || node.getSort().equals(StringBuiltin.SORT_NAME)) {
                return node;
            }

            if (context.getDataStructureSorts().containsKey(node.getSort())) {
                //node = node.shallowCopy();
                //node.setSort(context.dataStructureSorts.get(node.getSort()).type());
                //return KApp.of(new KInjectedLabel(node));
                return node;
            }

			node = node.shallowCopy();
            if (GlobalSettings.javaBackend || K.backend.equals("java")) {
                /* the Java Rewrite Engine preserves sort information for variables */
            } else {
			    node.setSort(KSorts.KITEM);
            }
			return node;
		}
	}
=======
/**
 * Transformer replacing concrete syntax declarations by KLabel declarations.
 */
@KilProperty.Ensures({KilProperty.NO_CONCRETE_SYNTAX, KilProperty.NO_CONCRETE_SYNTAX_DECLARATIONS})
public class FlattenSyntax extends CopyOnWriteTransformer {
    Set<String> listSeparators = new HashSet<>();
    boolean isComputation = false;

    public FlattenSyntax(Context context) {
        super("Syntax K to Abstract K", context);
    }

    @Override
    public ASTNode transform(Definition node) throws TransformerException {
        node = (Definition) node.accept(new FlattenTerms(context));
        //TODO:  Remove the above once we figure out how to split the two phases
        return super.transform(node);
    }

    @Override
    public ASTNode transform(Module node) throws TransformerException {
        listSeparators.clear();
        node = (Module) super.transform(node);
        if (listSeparators.isEmpty())
            return node;

        for (String sep : listSeparators) {
            node.addConstant(KSorts.KLABEL, MetaK.getListUnitLabel(sep));
        }
        return node;
    }

    @Override
    public ASTNode transform(Syntax node) throws TransformerException {
        if (!MetaK.isComputationSort(node.getSort().getName())) {
            isComputation = false;
            return super.transform(node);
        }
        isComputation = true;
        node = (Syntax) super.transform(node);
        node.setSort(new Sort(KSorts.KLABEL));
        return node;
    }

    @Override
    public ASTNode transform(Production node) throws TransformerException {
        if (node.containsAttribute("KLabelWrapper"))
            return node;
        if (!isComputation)
            return super.transform(node);
        if (node.isSubsort() && !node.containsAttribute("klabel"))
            return null;
        String arity = String.valueOf(node.getArity());
        Attributes attrs = node.getAttributes().shallowCopy();
        if (node.isListDecl()) {
            listSeparators.add(((UserList) node.getItems().get(0)).getSeparator());
            attrs.set("hybrid", "");
        }
        node = node.shallowCopy();
        List<ProductionItem> pis = new ArrayList<>();
        pis.add(new Terminal(node.getKLabel()));
        node.setItems(pis);
        attrs.set("arity", arity);
        node.setAttributes(attrs);
        node.setSort(KSorts.KLABEL);
        return node;
    }

    @Override
    public ASTNode transform(Sort node) throws TransformerException {
        if (!MetaK.isComputationSort(node.getName()))
            return node;
        return new Sort("K");
    }

>>>>>>> 4d677b44
}<|MERGE_RESOLUTION|>--- conflicted
+++ resolved
@@ -1,10 +1,7 @@
 package org.kframework.compile.transformers;
 
 import org.kframework.compile.utils.KilProperty;
-<<<<<<< HEAD
 import org.kframework.compile.utils.MaudeHelper;
-=======
->>>>>>> 4d677b44
 import org.kframework.compile.utils.MetaK;
 import org.kframework.kil.*;
 import org.kframework.kil.loader.Context;
@@ -15,16 +12,23 @@
 import java.util.List;
 import java.util.Set;
 
-<<<<<<< HEAD
-@KilProperty.Ensures(KilProperty.NO_CONCRETE_SYNTAX)
+/**
+ * Transformer replacing concrete syntax declarations by KLabel declarations.
+ */
+@KilProperty.Ensures({KilProperty.NO_CONCRETE_SYNTAX, KilProperty.NO_CONCRETE_SYNTAX_DECLARATIONS})
 public class FlattenSyntax extends CopyOnWriteTransformer {
-	FlattenKSyntax kTrans;
-	Set<String> listSeparators = new HashSet<String>();
+    Set<String> listSeparators = new HashSet<>();
 	boolean isComputation = false;
 
 	public FlattenSyntax(Context context) {
 		super("Syntax K to Abstract K", context);
-		kTrans = new FlattenKSyntax(this, context);
+    }
+
+    @Override
+    public ASTNode transform(Definition node) throws TransformerException {
+        node = (Definition) node.accept(new FlattenTerms(context));
+        //TODO:  Remove the above once we figure out how to split the two phases
+        return super.transform(node);
 	}
 
 	@Override
@@ -34,16 +38,6 @@
 		if (listSeparators.isEmpty())
 			return node;
 
-		// List<PriorityBlock> pbs = new ArrayList<PriorityBlock>();
-		// PriorityBlock pb = new PriorityBlock();
-		// pbs.add(pb);
-		// Syntax syn = new Syntax(new Sort(KSorts.KLABEL), pbs);
-		// node.getItems().add(syn);
-		// for (String separator : listSeparators) {
-		// List<ProductionItem> pis = new ArrayList<ProductionItem>();
-		// pis.add(new Terminal(MetaK.getListUnitLabel(separator)));
-		// pb.getProductions().add(new Production(new Sort(KSorts.KLABEL), pis));
-		// }
 		for (String sep : listSeparators) {
 			node.addConstant(KSorts.KLABEL, MetaK.getListUnitLabel(sep));
 		}
@@ -77,7 +71,7 @@
 			attrs.set("hybrid", "");
 		}
 		node = node.shallowCopy();
-		List<ProductionItem> pis = new ArrayList<ProductionItem>();
+        List<ProductionItem> pis = new ArrayList<>();
 		pis.add(new Terminal(node.getKLabel()));
 		node.setItems(pis);
 		attrs.set("arity", arity);
@@ -93,287 +87,4 @@
 		return new Sort("K");
 	}
 
-	@Override
-	public ASTNode transform(KApp node) throws TransformerException {
-		return node.accept(kTrans);
-	}
-
-	@Override
-	public ASTNode transform(KSequence node) throws TransformerException {
-		return node.accept(kTrans);
-	}
-
-	@Override
-	public ASTNode transform(Variable node) throws TransformerException {
-		if (MetaK.isComputationSort(node.getSort()))
-			return node.accept(kTrans);
-		return node;
-	}
-
-	@Override
-	public ASTNode transform(ListTerminator node) throws TransformerException {
-		if (MetaK.isComputationSort(node.getSort()))
-			return node.accept(kTrans);
-		return node;
-	}
-
-	/**
-	 * Flattens this TermCons if it has sort K, KItem, or any sort other than
-	 * those defined in {@link KSort}.
-	 */
-	@Override
-	public ASTNode transform(TermCons tc) throws TransformerException {
-		if (MetaK.isComputationSort(tc.getSort()))
-			return tc.accept(kTrans);
-		return super.transform(tc);
-	}
-
-	class FlattenKSyntax extends CopyOnWriteTransformer {
-		FlattenSyntax trans;
-
-		public FlattenKSyntax(FlattenSyntax t, Context context) {
-			super("Flatten K Syntax", context);
-			trans = t;
-		}
-
-		@Override
-		public ASTNode transform(KApp node) throws TransformerException {
-			Term label = (Term) node.getLabel().accept(trans);
-			Term child = (Term) node.getChild().accept(trans);
-			if (child != node.getChild() || label != node.getLabel()) {
-				node = node.shallowCopy();
-				node.setChild(child);
-				node.setLabel(label);
-			}
-			return node;
-		}
-
-		@Override
-		public ASTNode transform(Freezer node) throws TransformerException {
-			return KApp.of(new FreezerLabel((Term) node.getTerm().accept(this)));
-		}
-
-		@Override
-		public ASTNode transform(TermCons tc) throws TransformerException {
-			if (!MetaK.isComputationSort(tc.getSort())) {
-				return KApp.of(new KInjectedLabel((Term) tc.accept(trans)));
-			}
-
-			String l = tc.getLocation();
-			String f = tc.getFilename();
-			Production ppp = context.conses.get(tc.getCons());
-			KList lok = new KList(l, f);
-			for (Term t : tc.getContents()) {
-				lok.getContents().add((Term) t.accept(this));
-			}
-			return new KApp(l, f, KLabelConstant.of(ppp.getKLabel(), context), lok);
-		}
-
-		@Override
-		public ASTNode transform(KLabel kLabel) throws TransformerException {
-			return new KApp(
-                    kLabel.getLocation(),
-                    kLabel.getFilename(),
-                    new KInjectedLabel(kLabel),
-                    KList.EMPTY);
-		}
-
-		@Override
-		public ASTNode transform(ListTerminator emp) {
-			String l = emp.getLocation();
-			String f = emp.getFilename();
-			if (!MetaK.isComputationSort(emp.getSort())) {
-				return KApp.of(new KInjectedLabel(emp));
-			}
-			// if this is a list sort
-			if (!MaudeHelper.basicSorts.contains(emp.getSort())) {
-				Production listProd = context.listConses.get(emp.getSort());
-				String separator = ((UserList) listProd.getItems().get(0)).getSeparator();
-				return new KApp(l, f, KLabelConstant.of(MetaK.getListUnitLabel(separator), context), KList.EMPTY);
-				// Constant cst = new Constant(l, f, KSorts.KLABEL, "'." + emp.getSort() + "");
-				// return new KApp(l, f, cst, new Empty(l, f, MetaK.Constants.KList));
-			}
-			return emp;
-		}
-
-		@Override
-		public ASTNode transform(Collection node) throws TransformerException {
-			if (node instanceof KSequence)
-				return super.transform(node);
-			return KApp.of(new KInjectedLabel((Term) node.accept(trans)));
-		}
-
-		@Override
-		public ASTNode transform(CollectionItem node) throws TransformerException {
-			return KApp.of(new KInjectedLabel((Term) node.accept(trans)));
-		}
-
-		@Override
-		public ASTNode transform(MapItem node) throws TransformerException {
-			return KApp.of(new KInjectedLabel((Term) node.accept(trans)));
-		}
-
-        @Override
-        public ASTNode transform(CollectionBuiltin node) throws TransformerException {
-            /* just for LHS for now */
-            assert  (node.isLHSView() || node.isElementCollection());
-
-            LinkedHashSet<Term> elements = new LinkedHashSet<Term>(node.elements().size());
-            for (Term term : node.elements()) {
-                Term transformedTerm = (Term) term.accept(trans);
-                elements.add(transformedTerm);
-            }
-
-            ArrayList<Term> terms = new ArrayList<Term>(node.baseTerms().size());
-            if (node.isLHSView()) {
-                Variable frame = node.viewBase();
-                frame.setSort(node.sort().type());
-                terms.add(frame);
-            }
-
-            return KApp.of(new KInjectedLabel(CollectionBuiltin.of(
-                    node.sort(),
-                    terms,
-                    elements)));
-        }
-
-        @Override
-        public ASTNode transform(MapBuiltin node) throws TransformerException {
-            /* just for LHS for now */
-            assert  (node.isLHSView() || node.isElementCollection());
-
-            LinkedHashMap<Term, Term> elements = new LinkedHashMap<Term, Term>(node.elements().size());
-            for (java.util.Map.Entry<Term, Term> entry : node.elements().entrySet()) {
-                Term transformedKey = (Term) entry.getKey().accept(trans);
-                Term transformedValue = (Term) entry.getValue().accept(trans);
-                elements.put(transformedKey, transformedValue);
-            }
-
-            ArrayList<Term> terms = new ArrayList<Term>(node.baseTerms().size());
-            if (node.isLHSView()) {
-                Variable frame = node.viewBase();
-                frame.setSort(node.sort().type());
-                terms.add(frame);
-            }
-
-            return KApp.of(new KInjectedLabel(new MapBuiltin(
-                    node.sort(),
-                    terms,
-                    elements)));
-        }
-
-		@Override
-		public ASTNode transform(Cell node) throws TransformerException {
-			return KApp.of(new KInjectedLabel((Term) node.accept(trans)));
-		}
-
-		@Override
-		public ASTNode transform(Variable node) throws TransformerException {
-			if (node.getSort().equals(KSorts.KITEM) || node.getSort().equals(KSorts.K)) {
-				return node;
-            }
-			if (MetaK.isKSort(node.getSort())) {
-				return KApp.of(new KInjectedLabel(node));
-            }
-
-            if (node.getSort().equals(BoolBuiltin.SORT_NAME)
-                    || node.getSort().equals(IntBuiltin.SORT_NAME)
-                    || node.getSort().equals("#Float")
-                    || node.getSort().equals(StringBuiltin.SORT_NAME)) {
-                return node;
-            }
-
-            if (context.getDataStructureSorts().containsKey(node.getSort())) {
-                //node = node.shallowCopy();
-                //node.setSort(context.dataStructureSorts.get(node.getSort()).type());
-                //return KApp.of(new KInjectedLabel(node));
-                return node;
-            }
-
-			node = node.shallowCopy();
-            if (GlobalSettings.javaBackend || K.backend.equals("java")) {
-                /* the Java Rewrite Engine preserves sort information for variables */
-            } else {
-			    node.setSort(KSorts.KITEM);
-            }
-			return node;
-		}
-	}
-=======
-/**
- * Transformer replacing concrete syntax declarations by KLabel declarations.
- */
-@KilProperty.Ensures({KilProperty.NO_CONCRETE_SYNTAX, KilProperty.NO_CONCRETE_SYNTAX_DECLARATIONS})
-public class FlattenSyntax extends CopyOnWriteTransformer {
-    Set<String> listSeparators = new HashSet<>();
-    boolean isComputation = false;
-
-    public FlattenSyntax(Context context) {
-        super("Syntax K to Abstract K", context);
-    }
-
-    @Override
-    public ASTNode transform(Definition node) throws TransformerException {
-        node = (Definition) node.accept(new FlattenTerms(context));
-        //TODO:  Remove the above once we figure out how to split the two phases
-        return super.transform(node);
-    }
-
-    @Override
-    public ASTNode transform(Module node) throws TransformerException {
-        listSeparators.clear();
-        node = (Module) super.transform(node);
-        if (listSeparators.isEmpty())
-            return node;
-
-        for (String sep : listSeparators) {
-            node.addConstant(KSorts.KLABEL, MetaK.getListUnitLabel(sep));
-        }
-        return node;
-    }
-
-    @Override
-    public ASTNode transform(Syntax node) throws TransformerException {
-        if (!MetaK.isComputationSort(node.getSort().getName())) {
-            isComputation = false;
-            return super.transform(node);
-        }
-        isComputation = true;
-        node = (Syntax) super.transform(node);
-        node.setSort(new Sort(KSorts.KLABEL));
-        return node;
-    }
-
-    @Override
-    public ASTNode transform(Production node) throws TransformerException {
-        if (node.containsAttribute("KLabelWrapper"))
-            return node;
-        if (!isComputation)
-            return super.transform(node);
-        if (node.isSubsort() && !node.containsAttribute("klabel"))
-            return null;
-        String arity = String.valueOf(node.getArity());
-        Attributes attrs = node.getAttributes().shallowCopy();
-        if (node.isListDecl()) {
-            listSeparators.add(((UserList) node.getItems().get(0)).getSeparator());
-            attrs.set("hybrid", "");
-        }
-        node = node.shallowCopy();
-        List<ProductionItem> pis = new ArrayList<>();
-        pis.add(new Terminal(node.getKLabel()));
-        node.setItems(pis);
-        attrs.set("arity", arity);
-        node.setAttributes(attrs);
-        node.setSort(KSorts.KLABEL);
-        return node;
-    }
-
-    @Override
-    public ASTNode transform(Sort node) throws TransformerException {
-        if (!MetaK.isComputationSort(node.getName()))
-            return node;
-        return new Sort("K");
-    }
-
->>>>>>> 4d677b44
 }