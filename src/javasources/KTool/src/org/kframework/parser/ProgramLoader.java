// Copyright (c) 2014 K Team. All Rights Reserved.
package org.kframework.parser;

import java.io.File;
import java.io.IOException;

import org.kframework.compile.transformers.AddEmptyLists;
import org.kframework.compile.transformers.FlattenTerms;
import org.kframework.compile.transformers.RemoveBrackets;
import org.kframework.compile.transformers.RemoveSyntacticCasts;
import org.kframework.compile.utils.CompilerStepDone;
import org.kframework.compile.utils.RuleCompilerSteps;
import org.kframework.kil.ASTNode;
import org.kframework.kil.Definition;
import org.kframework.kil.Rule;
import org.kframework.kil.Sentence;
import org.kframework.kil.Term;
import org.kframework.kil.loader.Context;
import org.kframework.kil.loader.JavaClassesFactory;
import org.kframework.kil.loader.ResolveVariableAttribute;
import org.kframework.kil.visitors.exceptions.TransformerException;
import org.kframework.parser.concrete.disambiguate.AmbFilter;
import org.kframework.parser.concrete.disambiguate.CorrectConstantsTransformer;
import org.kframework.parser.concrete.disambiguate.PreferAvoidFilter;
import org.kframework.parser.concrete.disambiguate.PriorityFilter;
import org.kframework.parser.concrete2.Grammar;
import org.kframework.parser.concrete2.Parser;
import org.kframework.parser.concrete2.Parser.ParseError;
import org.kframework.parser.concrete2.TreeCleanerVisitor;
import org.kframework.parser.utils.ReportErrorsVisitor;
import org.kframework.parser.utils.Sglr;
import org.kframework.utils.BinaryLoader;
import org.kframework.utils.Stopwatch;
import org.kframework.utils.XmlLoader;
import org.kframework.utils.errorsystem.KException;
import org.kframework.utils.errorsystem.KException.ExceptionType;
import org.kframework.utils.errorsystem.KException.KExceptionGroup;
import org.kframework.utils.file.FileUtil;
import org.kframework.utils.general.GlobalSettings;
import org.w3c.dom.Document;
import org.w3c.dom.Element;

public class ProgramLoader {

    /**
     * Load program file to ASTNode.
     * 
     * Write pgm.xml cache in given dotk folder.
     * 
     * @param kappize
     *            If true, then apply KAppModifier to AST.
     */
    public static ASTNode loadPgmAst(String content, String filename, Boolean kappize, String startSymbol, Context context) throws IOException,
            TransformerException {
        File tbl = new File(context.kompiled.getCanonicalPath() + "/pgm/Program.tbl");

        // ------------------------------------- import files in Stratego
        ASTNode out;

        if (context.experimentalParserOptions.fastKast) {
            //out = Sglri.run_sglri(context.kompiled.getAbsolutePath() + "/pgm/Program.tbl", startSymbol, content);
            JavaClassesFactory.startConstruction(context);
            out = Sglr.run_sglri(context.kompiled.getAbsolutePath() + "/pgm/Program.tbl", startSymbol, content, filename);
            new ReportErrorsVisitor(context, "file").visitNode(out);
            JavaClassesFactory.endConstruction();
        } else {
            org.kframework.parser.concrete.KParser.ImportTblPgm(tbl.getAbsolutePath());
            String parsed = org.kframework.parser.concrete.KParser.ParseProgramString(content, startSymbol);
            Document doc = XmlLoader.getXMLDoc(parsed);

            XmlLoader.addFilename(doc.getFirstChild(), filename);
            XmlLoader.reportErrors(doc);
            FileUtil.save(context.kompiled.getAbsolutePath() + "/pgm.xml", parsed);
            JavaClassesFactory.startConstruction(context);
            out = JavaClassesFactory.getTerm((Element) doc.getDocumentElement().getFirstChild().getNextSibling());
            JavaClassesFactory.endConstruction();
        }

        out = new PriorityFilter(context).visitNode(out);
        out = new PreferAvoidFilter(context).visitNode(out);
        out = new CorrectConstantsTransformer(context).visitNode(out);
        out = new AmbFilter(context).visitNode(out);
        out = new RemoveBrackets(context).visitNode(out);

        if (kappize)
            out = new FlattenTerms(context).visitNode(out);

        return out;
    }

    public static ASTNode loadPgmAst(String content, String filename, String startSymbol, Context context) throws IOException, TransformerException {
        return loadPgmAst(content, filename, true, startSymbol, context);
    }

    /**
     * Print maudified program to standard output.
     * 
     * Save it in kompiled cache under pgm.maude.
     */
    public static Term processPgm(String content, String filename, Definition def, String startSymbol,
            Context context, GlobalSettings.ParserType whatParser) throws TransformerException {
        Stopwatch.instance().printIntermediate("Importing Files");
        assert context.definedSorts.contains(startSymbol) : "The start symbol must be declared in the definition. Found: " + startSymbol;

        try {
            ASTNode out;
            if (whatParser == GlobalSettings.ParserType.GROUND) {
                org.kframework.parser.concrete.KParser.ImportTblGround(context.kompiled.getCanonicalPath() + "/ground/Concrete.tbl");
                out = DefinitionLoader.parseCmdString(content, filename, startSymbol, context);
                out = new RemoveBrackets(context).visitNode(out);
                out = new AddEmptyLists(context).visitNode(out);
                out = new RemoveSyntacticCasts(context).visitNode(out);
                out = new FlattenTerms(context).visitNode(out);
            } else if (whatParser == GlobalSettings.ParserType.RULES) {
                org.kframework.parser.concrete.KParser.ImportTbl(context.kompiled.getCanonicalPath() + "/def/Concrete.tbl");
                out = DefinitionLoader.parsePattern(content, filename, startSymbol, context);
                out = new RemoveBrackets(context).visitNode(out);
                out = new AddEmptyLists(context).visitNode(out);
                out = new RemoveSyntacticCasts(context).visitNode(out);
                try {
                    out = new RuleCompilerSteps(def, context).compile(
                            new Rule((Sentence) out),
                            null);
                } catch (CompilerStepDone e) {
                    out = (ASTNode) e.getResult();
                }
                out = ((Rule) out).getBody();
            } else if (whatParser == GlobalSettings.ParserType.BINARY) {
                out = (org.kframework.kil.Cell) BinaryLoader.load(filename);
            } else if (whatParser == GlobalSettings.ParserType.NEWPROGRAM) {
                // load the new parser
                // TODO(Radu): after the parser is in a good enough shape, replace the program parser
                // TODO(Radu): (the default one) with this branch of the 'if'
                Grammar grammar = (Grammar) BinaryLoader.load(context.kompiled.getAbsolutePath() + "/pgm/newParser.bin");

                Parser parser = new Parser(content);
                out = parser.parse(grammar.get(startSymbol), 0);
                if (context.globalOptions.debug)
                    System.out.println("Raw: " + out + "\n");
                try {
<<<<<<< HEAD
                    out = new TreeCleanerVisitor(context).visitNode(out);
                    if (context.globalOptions.verbose) // TODO(Radu): temporary for testing. Remove once we have something like --debug
=======
                    out = out.accept(new TreeCleanerVisitor(context));
                    if (context.globalOptions.debug)
>>>>>>> 05d25d47
                        System.out.println("Clean: " + out + "\n");
                } catch (TransformerException te) {
                    ParseError perror = parser.getErrors();

                    String msg = content.length() == perror.position ?
                        "Parse error: unexpected end of file." :
                        "Parse error: unexpected character '" + content.charAt(perror.position) + "'.";
                    String loc = "(" + perror.line + "," + perror.column + "," +
                            perror.line + "," + (perror.column + 1) + ")";
                    throw new TransformerException(new KException(
                            ExceptionType.ERROR, KExceptionGroup.INNER_PARSER, msg, filename, loc));
                }
            } else {
                out = loadPgmAst(content, filename, startSymbol, context);
                out = new ResolveVariableAttribute(context).visitNode(out);
            }
            Stopwatch.instance().printIntermediate("Parsing Program");

            return (Term) out;
        } catch (IOException e) {
            String msg = "Cannot parse program: " + e.getLocalizedMessage();
            throw new TransformerException(new KException(ExceptionType.ERROR, KExceptionGroup.CRITICAL, msg, filename, "File system."));
        }
    }
}<|MERGE_RESOLUTION|>--- conflicted
+++ resolved
@@ -138,13 +138,8 @@
                 if (context.globalOptions.debug)
                     System.out.println("Raw: " + out + "\n");
                 try {
-<<<<<<< HEAD
                     out = new TreeCleanerVisitor(context).visitNode(out);
-                    if (context.globalOptions.verbose) // TODO(Radu): temporary for testing. Remove once we have something like --debug
-=======
-                    out = out.accept(new TreeCleanerVisitor(context));
                     if (context.globalOptions.debug)
->>>>>>> 05d25d47
                         System.out.println("Clean: " + out + "\n");
                 } catch (TransformerException te) {
                     ParseError perror = parser.getErrors();
