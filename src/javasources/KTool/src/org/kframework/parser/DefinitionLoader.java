// Copyright (c) 2013-2014 K Team. All Rights Reserved.
package org.kframework.parser;

import java.io.File;
import java.io.IOException;
import java.util.List;

import org.apache.commons.io.FilenameUtils;
import org.kframework.compile.checks.CheckListDecl;
import org.kframework.compile.checks.CheckSortTopUniqueness;
import org.kframework.compile.checks.CheckStreams;
import org.kframework.compile.checks.CheckSyntaxDecl;
import org.kframework.compile.utils.CheckVisitorStep;
import org.kframework.kil.ASTNode;
import org.kframework.kil.Definition;
import org.kframework.kil.DefinitionItem;
import org.kframework.kil.Term;
import org.kframework.kil.loader.AddAutoIncludedModulesVisitor;
import org.kframework.kil.loader.CollectConfigCellsVisitor;
import org.kframework.kil.loader.CollectModuleImportsVisitor;
import org.kframework.kil.loader.Context;
import org.kframework.kil.loader.JavaClassesFactory;
import org.kframework.kil.loader.RemoveUnusedModules;
import org.kframework.kil.visitors.exceptions.TransformerException;
import org.kframework.parser.basic.Basic;
import org.kframework.parser.concrete.disambiguate.AmbDuplicateFilter;
import org.kframework.parser.concrete.disambiguate.AmbFilter;
import org.kframework.parser.concrete.disambiguate.BestFitFilter;
import org.kframework.parser.concrete.disambiguate.CellEndLabelFilter;
import org.kframework.parser.concrete.disambiguate.CellTypesFilter;
import org.kframework.parser.concrete.disambiguate.CorrectCastPriorityFilter;
import org.kframework.parser.concrete.disambiguate.CorrectConstantsTransformer;
import org.kframework.parser.concrete.disambiguate.CorrectKSeqFilter;
import org.kframework.parser.concrete.disambiguate.CorrectRewritePriorityFilter;
import org.kframework.parser.concrete.disambiguate.FlattenListsFilter;
import org.kframework.parser.concrete.disambiguate.GetFitnessUnitKCheckVisitor;
import org.kframework.parser.concrete.disambiguate.GetFitnessUnitTypeCheckVisitor;
import org.kframework.parser.concrete.disambiguate.PreferAvoidFilter;
import org.kframework.parser.concrete.disambiguate.PriorityFilter;
import org.kframework.parser.concrete.disambiguate.SentenceVariablesFilter;
import org.kframework.parser.concrete.disambiguate.TypeInferenceSupremumFilter;
import org.kframework.parser.concrete.disambiguate.TypeSystemFilter;
import org.kframework.parser.concrete.disambiguate.TypeSystemFilter2;
import org.kframework.parser.concrete.disambiguate.VariableTypeInferenceFilter;
import org.kframework.parser.generator.BasicParser;
import org.kframework.parser.generator.Definition2SDF;
import org.kframework.parser.generator.DefinitionSDF;
import org.kframework.parser.generator.ParseConfigsFilter;
import org.kframework.parser.generator.ParseRulesFilter;
import org.kframework.parser.generator.ProgramSDF;
import org.kframework.parser.utils.ResourceExtractor;
import org.kframework.parser.utils.Sdf2Table;
import org.kframework.utils.BinaryLoader;
import org.kframework.utils.Stopwatch;
import org.kframework.utils.XmlLoader;
import org.kframework.utils.errorsystem.KException;
import org.kframework.utils.errorsystem.KException.ExceptionType;
import org.kframework.utils.errorsystem.KException.KExceptionGroup;
import org.kframework.utils.file.FileUtil;
import org.kframework.utils.general.GlobalSettings;
import org.w3c.dom.Document;
import org.w3c.dom.Element;

public class DefinitionLoader {
    public static Definition loadDefinition(File mainFile, String lang, boolean autoinclude, Context context) throws IOException {
        Definition javaDef;
        File canoFile = mainFile.getCanonicalFile();

        String extension = FilenameUtils.getExtension(mainFile.getAbsolutePath());
        if ("bin".equals(extension)) {
            javaDef = (Definition) BinaryLoader.load(canoFile.toString());

            Stopwatch.instance().printIntermediate("Load definition from binary");

            javaDef.preprocess(context);

            Stopwatch.instance().printIntermediate("Preprocess");

        } else {
            javaDef = parseDefinition(mainFile, lang, autoinclude, context);

            BinaryLoader.save(context.dotk.getAbsolutePath() + "/defx-" + context.kompileOptions.backend.name().toLowerCase() + ".bin", javaDef);
        }
        return javaDef;
    }

    /**
     * step. 1. slurp 2. gen files 3. gen TBLs 4. import files in stratego 5. parse configs 6. parse rules 7. ???
     *
     * @param mainFile
     * @param mainModule
     * @return
     */
    public static Definition parseDefinition(File mainFile, String mainModule, boolean autoinclude, Context context) {
        try {
            // for now just use this file as main argument
            // ------------------------------------- basic parsing

            BasicParser bparser = new BasicParser(autoinclude, context.kompileOptions);
            bparser.slurp(mainFile.getPath(), context);

            // transfer information from the BasicParser object, to the Definition object
            org.kframework.kil.Definition def = new org.kframework.kil.Definition();
            try {
                def.setMainFile(mainFile.getCanonicalPath());
            } catch (IOException e) {
                // this isn't worth crashing the application over, so just use the absolute path
                def.setMainFile(mainFile.getAbsolutePath());
            }
            def.setMainModule(mainModule);
            def.setModulesMap(bparser.getModulesMap());
            def.setItems(bparser.getModuleItems());

            if (!context.kompileOptions.backend.documentation()) {
                if (!def.getModulesMap().containsKey(context.kompileOptions.syntaxModule())) {
                    String msg = "Could not find main syntax module used to generate a parser for programs (X-SYNTAX). Using: '" + mainModule + "' instead.";
                    GlobalSettings.kem.register(new KException(ExceptionType.HIDDENWARNING, KExceptionGroup.INNER_PARSER, msg, def.getMainFile(), "File system."));
                    def.setMainSyntaxModule(mainModule);
                } else {
                    def.setMainSyntaxModule(context.kompileOptions.syntaxModule());
                }
                
                if (!def.getModulesMap().containsKey(mainModule)) {
                    String msg = "Could not find main module '" + mainModule + "'. Use --main-module option to specify another.";
                    GlobalSettings.kem.register(new KException(ExceptionType.ERROR, KExceptionGroup.COMPILER, msg, def.getMainFile(), "File system."));
                }
            }
            Stopwatch.instance().printIntermediate("Basic Parsing");

            //This following line was commented out to make the latex backend 
            //parse files importing from other files
            def = (Definition) new RemoveUnusedModules(context, autoinclude).visitNode(def);

            // HERE: add labels to sorts

            def.preprocess(context);

            Stopwatch.instance().printIntermediate("Preprocess");

            new CheckVisitorStep<Definition>(new CheckSyntaxDecl(context), context).check(def);
            new CheckVisitorStep<Definition>(new CheckListDecl(context), context).check(def);
            new CheckVisitorStep<Definition>(new CheckSortTopUniqueness(context), context).check(def);

            Stopwatch.instance().printIntermediate("Checks");

            // ------------------------------------- generate files
            try {
                ResourceExtractor.ExtractDefSDF(new File(context.dotk + "/def"));
                ResourceExtractor.ExtractGroundSDF(new File(context.dotk + "/ground"));
    
                ResourceExtractor.ExtractProgramSDF(new File(context.dotk + "/pgm"));
            } catch (IOException e) {
                if (context.globalOptions.debug) {
                    e.printStackTrace();
                }
                GlobalSettings.kem.register(new KException(ExceptionType.ERROR, KExceptionGroup.INTERNAL, 
                        "IO error detected writing to " + context.dotk.getAbsolutePath()));
            }
            // ------------------------------------- generate parser TBL
            // cache the TBL if the sdf file is the same
            if (!context.kompileOptions.backend.documentation()) {
                String oldSdfPgm = "";
                if (new File(context.dotk.getAbsolutePath() + "/pgm/Program.sdf").exists())
                    oldSdfPgm = FileUtil.getFileContent(context.dotk.getAbsolutePath() + "/pgm/Program.sdf");

                StringBuilder newSdfPgmBuilder = ProgramSDF.getSdfForPrograms(def, context);

                FileUtil.save(context.dotk.getAbsolutePath() + "/pgm/Program.sdf", newSdfPgmBuilder);
                String newSdfPgm = FileUtil.getFileContent(context.dotk.getAbsolutePath() + "/pgm/Program.sdf");

                Stopwatch.instance().printIntermediate("File Gen Pgm");

                if (!oldSdfPgm.equals(newSdfPgm) || !new File(context.dotk.getAbsoluteFile() + "/pgm/Program.tbl").exists()) {
                    Sdf2Table.run_sdf2table(new File(context.dotk.getAbsoluteFile() + "/pgm"), "Program");
                    Stopwatch.instance().printIntermediate("Generate TBLPgm");
                }
            }

            new AddAutoIncludedModulesVisitor(context).visitNode(def);
            // new CheckModulesAndFilesImportsDecl(context).visitNode(def);
            new CollectModuleImportsVisitor(context).visitNode(def);

            // ------------------------------------- generate parser TBL
            // cache the TBL if the sdf file is the same
            String oldSdf = "";
            if (new File(context.dotk.getAbsolutePath() + "/def/Integration.sdf").exists())
                oldSdf = FileUtil.getFileContent(context.dotk.getAbsolutePath() + "/def/Integration.sdf");
            FileUtil.save(context.dotk.getAbsolutePath() + "/def/Integration.sdf", DefinitionSDF.getSdfForDefinition(def, context));
            FileUtil.save(context.dotk.getAbsolutePath() + "/ground/Integration.sdf", Definition2SDF.getSdfForDefinition(def, context));
            String newSdf = FileUtil.getFileContent(context.dotk.getAbsolutePath() + "/def/Integration.sdf");

            Stopwatch.instance().printIntermediate("File Gen Def");

            if (!oldSdf.equals(newSdf) || !new File(context.dotk.getAbsoluteFile() + "/def/Concrete.tbl").exists()
                    || !new File(context.dotk.getAbsoluteFile() + "/ground/Concrete.tbl").exists()) {
                try {
                    // Sdf2Table.run_sdf2table(new File(context.dotk.getAbsoluteFile() + "/def"), "Concrete");
                    Thread t1 = Sdf2Table.run_sdf2table_parallel(new File(context.dotk.getAbsoluteFile() + "/def"), "Concrete");
                    if (!context.kompileOptions.backend.documentation()) {
                        Thread t2 = Sdf2Table.run_sdf2table_parallel(new File(context.dotk.getAbsoluteFile() + "/ground"), "Concrete");
                        t2.join();
                    }
                    t1.join();
                } catch (InterruptedException e) {
                    Thread.currentThread().interrupt();
                    GlobalSettings.kem.register(new KException(ExceptionType.ERROR, KExceptionGroup.CRITICAL, 
                            "Thread was interrupted trying to run SDF2Table"));
                }
                Stopwatch.instance().printIntermediate("Generate TBLDef");
            }
            org.kframework.parser.concrete.KParser.ImportTbl(context.dotk.getAbsolutePath() + "/def/Concrete.tbl");

            Stopwatch.instance().printIntermediate("Importing Files");
            // ------------------------------------- parse configs
            JavaClassesFactory.startConstruction(context);
            def = (Definition) new ParseConfigsFilter(context).visitNode(def);
            JavaClassesFactory.endConstruction();
            new CollectConfigCellsVisitor(context).visitNode(def);

            // sort List in streaming cells
            new CheckVisitorStep<Definition>(new CheckStreams(context), context).check(def);

            Stopwatch.instance().printIntermediate("Parsing Configs");

            // ----------------------------------- parse rules
            JavaClassesFactory.startConstruction(context);
            def = (Definition) new ParseRulesFilter(context).visitNode(def);
            JavaClassesFactory.endConstruction();
            def = (Definition) new CorrectConstantsTransformer(context).visitNode(def);


            Stopwatch.instance().printIntermediate("Parsing Rules");

            return def;
        } catch (TransformerException e) {
            throw new AssertionError("should not throw TransformerException", e);
        }
    }

    /**
     * Parses a string representing a file with modules in it. Returns the complete parse tree. Any bubble rule has been parsed and disambiguated.
     *
     * @param content
     *            - the input string.
     * @param filename
     *            - only for error reporting purposes. Can be empty string.
     * @param context
     *            - the context for disambiguation purposes.
     * @return A lightweight Definition element which contain all the definition items found in the string.
     */
    public static Definition parseString(String content, String filename, Context context) throws TransformerException {
        List<DefinitionItem> di = Basic.parse(filename, content, context);

        org.kframework.kil.Definition def = new org.kframework.kil.Definition();
        def.setItems(di);

        // ------------------------------------- import files in Stratego
        org.kframework.parser.concrete.KParser.ImportTbl(context.kompiled.getAbsolutePath() + "/def/Concrete.tbl");

        // ------------------------------------- parse configs
        JavaClassesFactory.startConstruction(context);
        def = (Definition) new ParseConfigsFilter(context, false).visitNode(def);
        JavaClassesFactory.endConstruction();

        // ----------------------------------- parse rules
        JavaClassesFactory.startConstruction(context);
        def = (Definition) new ParseRulesFilter(context, false).visitNode(def);
        def = (Definition) new CorrectConstantsTransformer(context).visitNode(def);

        JavaClassesFactory.endConstruction();

        return def;
    }

    public static Term parseCmdString(String content, String filename, String startSymbol, Context context) throws TransformerException {
        if (!context.initialized) {
            assert false : "You need to load the definition before you call parsePattern!";
        }
        String parsed = org.kframework.parser.concrete.KParser.ParseKCmdString(content);
        Document doc = XmlLoader.getXMLDoc(parsed);
        XmlLoader.addFilename(doc.getFirstChild(), filename);
        XmlLoader.reportErrors(doc);
        FileUtil.save(context.kompiled.getAbsolutePath() + "/pgm.xml", parsed);

        JavaClassesFactory.startConstruction(context);
        org.kframework.kil.ASTNode config = (Term) JavaClassesFactory.getTerm((Element) doc.getFirstChild().getFirstChild().getNextSibling());
        JavaClassesFactory.endConstruction();

        // TODO: reject rewrites
        config = new SentenceVariablesFilter(context).visitNode(config);
        config = new CellEndLabelFilter(context).visitNode(config);
        //if (checkInclusion)
<<<<<<< HEAD
        //    config = config.accept(new InclusionFilter(localModule, context));
        config = config.accept(new TypeSystemFilter2(startSymbol, context));
        config = config.accept(new CellTypesFilter(context));
        config = config.accept(new CorrectRewritePriorityFilter(context));
        config = config.accept(new CorrectKSeqFilter(context));
        config = config.accept(new CorrectCastPriorityFilter(context));
        // config = config.accept(new CheckBinaryPrecedenceFilter());
        config = config.accept(new PriorityFilter(context));
        config = config.accept(new VariableTypeInferenceFilter(context));
=======
        //    config = new InclusionFilter(localModule, context).visitNode(config);
        config = new TypeSystemFilter2(startSymbol, context).visitNode(config);
        config = new CellTypesFilter(context).visitNode(config);
        config = new CorrectRewritePriorityFilter(context).visitNode(config);
        config = new CorrectKSeqFilter(context).visitNode(config);
        config = new CorrectCastPriorityFilter(context).visitNode(config);
        // config = new CheckBinaryPrecedenceFilter().visitNode(config);
        config = new PriorityFilter(context).visitNode(config);
        if (context.experimentalParserOptions.fastKast)
            config = new MergeAmbFilter(context).visitNode(config);
        config = new VariableTypeInferenceFilter(context).visitNode(config);
>>>>>>> 41d10ac8
        try {
            config = new TypeSystemFilter(context).visitNode(config);
            config = new TypeInferenceSupremumFilter(context).visitNode(config);
        } catch (TransformerException e) {
            e.report();
        }
        // config = new AmbDuplicateFilter(context).visitNode(config);
        // config = new TypeSystemFilter(context).visitNode(config);
        // config = new BestFitFilter(new GetFitnessUnitTypeCheckVisitor(context), context).visitNode(config);
        // config = new TypeInferenceSupremumFilter(context).visitNode(config);
        config = new BestFitFilter(new GetFitnessUnitKCheckVisitor(context), context).visitNode(config);
        config = new PreferAvoidFilter(context).visitNode(config);
        config = new CorrectConstantsTransformer(context).visitNode(config);
        config = new FlattenListsFilter(context).visitNode(config);
        config = new AmbDuplicateFilter(context).visitNode(config);
        // last resort disambiguation
        config = new AmbFilter(context).visitNode(config);

        return (Term) config;
    }

    public static ASTNode parsePattern(String pattern, String filename, String startSymbol, Context context) throws TransformerException {
        if (!context.initialized) {
            assert false : "You need to load the definition before you call parsePattern!";
        }

        String parsed = org.kframework.parser.concrete.KParser.ParseKRuleString(pattern);
        Document doc = XmlLoader.getXMLDoc(parsed);

        XmlLoader.addFilename(doc.getFirstChild(), filename);
        XmlLoader.reportErrors(doc);
        FileUtil.save(context.kompiled.getAbsolutePath() + "/pgm.xml", parsed);
        XmlLoader.writeXmlFile(doc, context.kompiled + "/pattern.xml");

        JavaClassesFactory.startConstruction(context);
        ASTNode config = JavaClassesFactory.getTerm((Element) doc.getDocumentElement().getFirstChild().getNextSibling());
        JavaClassesFactory.endConstruction();

        // TODO: reject rewrites
        config = new SentenceVariablesFilter(context).visitNode(config);
        config = new CellEndLabelFilter(context).visitNode(config);
        //if (checkInclusion)
<<<<<<< HEAD
        //    config = config.accept(new InclusionFilter(localModule, context));
        config = config.accept(new TypeSystemFilter2(startSymbol, context));
        config = config.accept(new CellTypesFilter(context));
        config = config.accept(new CorrectRewritePriorityFilter(context));
        config = config.accept(new CorrectKSeqFilter(context));
        config = config.accept(new CorrectCastPriorityFilter(context));
        // config = config.accept(new CheckBinaryPrecedenceFilter());
        config = config.accept(new PriorityFilter(context));
        config = config.accept(new VariableTypeInferenceFilter(context));
=======
        //    config = new InclusionFilter(localModule, context).visitNode(config);
        config = new TypeSystemFilter2(startSymbol, context).visitNode(config);
        config = new CellTypesFilter(context).visitNode(config);
        config = new CorrectRewritePriorityFilter(context).visitNode(config);
        config = new CorrectKSeqFilter(context).visitNode(config);
        config = new CorrectCastPriorityFilter(context).visitNode(config);
        // config = new CheckBinaryPrecedenceFilter().visitNode(config);
        config = new PriorityFilter(context).visitNode(config);
        if (context.experimentalParserOptions.fastKast)
            config = new MergeAmbFilter(context).visitNode(config);
        config = new VariableTypeInferenceFilter(context).visitNode(config);
>>>>>>> 41d10ac8
        try {
            config = new TypeSystemFilter(context).visitNode(config);
            config = new TypeInferenceSupremumFilter(context).visitNode(config);
        } catch (TransformerException e) {
            e.report();
        }
        // config = new AmbDuplicateFilter(context).visitNode(config);
        // config = new TypeSystemFilter(context).visitNode(config);
        // config = new BestFitFilter(new GetFitnessUnitTypeCheckVisitor(context), context).visitNode(config);
        // config = new TypeInferenceSupremumFilter(context).visitNode(config);
        config = new BestFitFilter(new GetFitnessUnitKCheckVisitor(context), context).visitNode(config);
        config = new PreferAvoidFilter(context).visitNode(config);
        config = new CorrectConstantsTransformer(context).visitNode(config);
        config = new FlattenListsFilter(context).visitNode(config);
        config = new AmbDuplicateFilter(context).visitNode(config);
        // last resort disambiguation
        config = new AmbFilter(context).visitNode(config);

        return config;
    }

    public static ASTNode parsePatternAmbiguous(String pattern, Context context) throws TransformerException {
        if (!context.initialized) {
            assert false : "You need to load the definition before you call parsePattern!";
        }

        String parsed = org.kframework.parser.concrete.KParser.ParseKRuleString(pattern);
        Document doc = XmlLoader.getXMLDoc(parsed);

        // XmlLoader.addFilename(doc.getFirstChild(), filename);
        XmlLoader.reportErrors(doc);
        FileUtil.save(context.kompiled.getAbsolutePath() + "/pgm.xml", parsed);
        XmlLoader.writeXmlFile(doc, context.kompiled + "/pattern.xml");

        JavaClassesFactory.startConstruction(context);
        ASTNode config = JavaClassesFactory.getTerm((Element) doc.getDocumentElement().getFirstChild().getNextSibling());
        JavaClassesFactory.endConstruction();

        // TODO: don't allow rewrites
        config = new SentenceVariablesFilter(context).visitNode(config);
        config = new CellEndLabelFilter(context).visitNode(config);
        config = new CellTypesFilter(context).visitNode(config);
        // config = new CorrectRewritePriorityFilter().visitNode(config);
        config = new CorrectKSeqFilter(context).visitNode(config);
        config = new CorrectCastPriorityFilter(context).visitNode(config);
        // config = new CheckBinaryPrecedenceFilter().visitNode(config);
        // config = new InclusionFilter(localModule).visitNode(config);
        // config = new VariableTypeInferenceFilter().visitNode(config);
        config = new AmbDuplicateFilter(context).visitNode(config);
        config = new TypeSystemFilter(context).visitNode(config);
        // config = new PriorityFilter().visitNode(config);
        config = new BestFitFilter(new GetFitnessUnitTypeCheckVisitor(context), context).visitNode(config);
        config = new TypeInferenceSupremumFilter(context).visitNode(config);
        config = new BestFitFilter(new GetFitnessUnitKCheckVisitor(context), context).visitNode(config);
        // config = new PreferAvoidFilter().visitNode(config);
        config = new CorrectConstantsTransformer(context).visitNode(config);
        config = new FlattenListsFilter(context).visitNode(config);
        config = new AmbDuplicateFilter(context).visitNode(config);
        // last resort disambiguation
        // config = new AmbFilter().visitNode(config);
        return config;
    }
}
<|MERGE_RESOLUTION|>--- conflicted
+++ resolved
@@ -1,443 +1,416 @@
 // Copyright (c) 2013-2014 K Team. All Rights Reserved.
-package org.kframework.parser;
-
-import java.io.File;
-import java.io.IOException;
-import java.util.List;
-
-import org.apache.commons.io.FilenameUtils;
-import org.kframework.compile.checks.CheckListDecl;
-import org.kframework.compile.checks.CheckSortTopUniqueness;
-import org.kframework.compile.checks.CheckStreams;
-import org.kframework.compile.checks.CheckSyntaxDecl;
-import org.kframework.compile.utils.CheckVisitorStep;
-import org.kframework.kil.ASTNode;
-import org.kframework.kil.Definition;
-import org.kframework.kil.DefinitionItem;
-import org.kframework.kil.Term;
-import org.kframework.kil.loader.AddAutoIncludedModulesVisitor;
-import org.kframework.kil.loader.CollectConfigCellsVisitor;
-import org.kframework.kil.loader.CollectModuleImportsVisitor;
-import org.kframework.kil.loader.Context;
-import org.kframework.kil.loader.JavaClassesFactory;
-import org.kframework.kil.loader.RemoveUnusedModules;
-import org.kframework.kil.visitors.exceptions.TransformerException;
-import org.kframework.parser.basic.Basic;
-import org.kframework.parser.concrete.disambiguate.AmbDuplicateFilter;
-import org.kframework.parser.concrete.disambiguate.AmbFilter;
-import org.kframework.parser.concrete.disambiguate.BestFitFilter;
-import org.kframework.parser.concrete.disambiguate.CellEndLabelFilter;
-import org.kframework.parser.concrete.disambiguate.CellTypesFilter;
-import org.kframework.parser.concrete.disambiguate.CorrectCastPriorityFilter;
-import org.kframework.parser.concrete.disambiguate.CorrectConstantsTransformer;
-import org.kframework.parser.concrete.disambiguate.CorrectKSeqFilter;
-import org.kframework.parser.concrete.disambiguate.CorrectRewritePriorityFilter;
-import org.kframework.parser.concrete.disambiguate.FlattenListsFilter;
-import org.kframework.parser.concrete.disambiguate.GetFitnessUnitKCheckVisitor;
-import org.kframework.parser.concrete.disambiguate.GetFitnessUnitTypeCheckVisitor;
-import org.kframework.parser.concrete.disambiguate.PreferAvoidFilter;
-import org.kframework.parser.concrete.disambiguate.PriorityFilter;
-import org.kframework.parser.concrete.disambiguate.SentenceVariablesFilter;
-import org.kframework.parser.concrete.disambiguate.TypeInferenceSupremumFilter;
-import org.kframework.parser.concrete.disambiguate.TypeSystemFilter;
-import org.kframework.parser.concrete.disambiguate.TypeSystemFilter2;
-import org.kframework.parser.concrete.disambiguate.VariableTypeInferenceFilter;
-import org.kframework.parser.generator.BasicParser;
-import org.kframework.parser.generator.Definition2SDF;
-import org.kframework.parser.generator.DefinitionSDF;
-import org.kframework.parser.generator.ParseConfigsFilter;
-import org.kframework.parser.generator.ParseRulesFilter;
-import org.kframework.parser.generator.ProgramSDF;
-import org.kframework.parser.utils.ResourceExtractor;
-import org.kframework.parser.utils.Sdf2Table;
-import org.kframework.utils.BinaryLoader;
-import org.kframework.utils.Stopwatch;
-import org.kframework.utils.XmlLoader;
-import org.kframework.utils.errorsystem.KException;
-import org.kframework.utils.errorsystem.KException.ExceptionType;
-import org.kframework.utils.errorsystem.KException.KExceptionGroup;
-import org.kframework.utils.file.FileUtil;
-import org.kframework.utils.general.GlobalSettings;
-import org.w3c.dom.Document;
-import org.w3c.dom.Element;
-
-public class DefinitionLoader {
-    public static Definition loadDefinition(File mainFile, String lang, boolean autoinclude, Context context) throws IOException {
-        Definition javaDef;
-        File canoFile = mainFile.getCanonicalFile();
-
-        String extension = FilenameUtils.getExtension(mainFile.getAbsolutePath());
-        if ("bin".equals(extension)) {
-            javaDef = (Definition) BinaryLoader.load(canoFile.toString());
-
-            Stopwatch.instance().printIntermediate("Load definition from binary");
-
-            javaDef.preprocess(context);
-
-            Stopwatch.instance().printIntermediate("Preprocess");
-
-        } else {
-            javaDef = parseDefinition(mainFile, lang, autoinclude, context);
-
-            BinaryLoader.save(context.dotk.getAbsolutePath() + "/defx-" + context.kompileOptions.backend.name().toLowerCase() + ".bin", javaDef);
-        }
-        return javaDef;
-    }
-
-    /**
-     * step. 1. slurp 2. gen files 3. gen TBLs 4. import files in stratego 5. parse configs 6. parse rules 7. ???
-     *
-     * @param mainFile
-     * @param mainModule
-     * @return
-     */
-    public static Definition parseDefinition(File mainFile, String mainModule, boolean autoinclude, Context context) {
-        try {
-            // for now just use this file as main argument
-            // ------------------------------------- basic parsing
-
-            BasicParser bparser = new BasicParser(autoinclude, context.kompileOptions);
-            bparser.slurp(mainFile.getPath(), context);
-
-            // transfer information from the BasicParser object, to the Definition object
+package org.kframework.parser;
+
+import java.io.File;
+import java.io.IOException;
+import java.util.List;
+
+import org.apache.commons.io.FilenameUtils;
+import org.kframework.compile.checks.CheckListDecl;
+import org.kframework.compile.checks.CheckSortTopUniqueness;
+import org.kframework.compile.checks.CheckStreams;
+import org.kframework.compile.checks.CheckSyntaxDecl;
+import org.kframework.compile.utils.CheckVisitorStep;
+import org.kframework.kil.ASTNode;
+import org.kframework.kil.Definition;
+import org.kframework.kil.DefinitionItem;
+import org.kframework.kil.Term;
+import org.kframework.kil.loader.AddAutoIncludedModulesVisitor;
+import org.kframework.kil.loader.CollectConfigCellsVisitor;
+import org.kframework.kil.loader.CollectModuleImportsVisitor;
+import org.kframework.kil.loader.Context;
+import org.kframework.kil.loader.JavaClassesFactory;
+import org.kframework.kil.loader.RemoveUnusedModules;
+import org.kframework.kil.visitors.exceptions.TransformerException;
+import org.kframework.parser.basic.Basic;
+import org.kframework.parser.concrete.disambiguate.AmbDuplicateFilter;
+import org.kframework.parser.concrete.disambiguate.AmbFilter;
+import org.kframework.parser.concrete.disambiguate.BestFitFilter;
+import org.kframework.parser.concrete.disambiguate.CellEndLabelFilter;
+import org.kframework.parser.concrete.disambiguate.CellTypesFilter;
+import org.kframework.parser.concrete.disambiguate.CorrectCastPriorityFilter;
+import org.kframework.parser.concrete.disambiguate.CorrectConstantsTransformer;
+import org.kframework.parser.concrete.disambiguate.CorrectKSeqFilter;
+import org.kframework.parser.concrete.disambiguate.CorrectRewritePriorityFilter;
+import org.kframework.parser.concrete.disambiguate.FlattenListsFilter;
+import org.kframework.parser.concrete.disambiguate.GetFitnessUnitKCheckVisitor;
+import org.kframework.parser.concrete.disambiguate.GetFitnessUnitTypeCheckVisitor;
+import org.kframework.parser.concrete.disambiguate.MergeAmbFilter;
+import org.kframework.parser.concrete.disambiguate.PreferAvoidFilter;
+import org.kframework.parser.concrete.disambiguate.PriorityFilter;
+import org.kframework.parser.concrete.disambiguate.SentenceVariablesFilter;
+import org.kframework.parser.concrete.disambiguate.TypeInferenceSupremumFilter;
+import org.kframework.parser.concrete.disambiguate.TypeSystemFilter;
+import org.kframework.parser.concrete.disambiguate.TypeSystemFilter2;
+import org.kframework.parser.concrete.disambiguate.VariableTypeInferenceFilter;
+import org.kframework.parser.generator.BasicParser;
+import org.kframework.parser.generator.Definition2SDF;
+import org.kframework.parser.generator.DefinitionSDF;
+import org.kframework.parser.generator.ParseConfigsFilter;
+import org.kframework.parser.generator.ParseRulesFilter;
+import org.kframework.parser.generator.ProgramSDF;
+import org.kframework.parser.utils.ResourceExtractor;
+import org.kframework.parser.utils.Sdf2Table;
+import org.kframework.utils.BinaryLoader;
+import org.kframework.utils.Stopwatch;
+import org.kframework.utils.XmlLoader;
+import org.kframework.utils.errorsystem.KException;
+import org.kframework.utils.errorsystem.KException.ExceptionType;
+import org.kframework.utils.errorsystem.KException.KExceptionGroup;
+import org.kframework.utils.file.FileUtil;
+import org.kframework.utils.general.GlobalSettings;
+import org.w3c.dom.Document;
+import org.w3c.dom.Element;
+
+public class DefinitionLoader {
+    public static Definition loadDefinition(File mainFile, String lang, boolean autoinclude, Context context) throws IOException {
+        Definition javaDef;
+        File canoFile = mainFile.getCanonicalFile();
+
+        String extension = FilenameUtils.getExtension(mainFile.getAbsolutePath());
+        if ("bin".equals(extension)) {
+            javaDef = (Definition) BinaryLoader.load(canoFile.toString());
+
+            Stopwatch.instance().printIntermediate("Load definition from binary");
+
+            javaDef.preprocess(context);
+
+            Stopwatch.instance().printIntermediate("Preprocess");
+
+        } else {
+            javaDef = parseDefinition(mainFile, lang, autoinclude, context);
+
+            BinaryLoader.save(context.dotk.getAbsolutePath() + "/defx-" + context.kompileOptions.backend.name().toLowerCase() + ".bin", javaDef);
+        }
+        return javaDef;
+    }
+
+    /**
+     * step. 1. slurp 2. gen files 3. gen TBLs 4. import files in stratego 5. parse configs 6. parse rules 7. ???
+     *
+     * @param mainFile
+     * @param mainModule
+     * @return
+     */
+    public static Definition parseDefinition(File mainFile, String mainModule, boolean autoinclude, Context context) {
+        try {
+            // for now just use this file as main argument
+            // ------------------------------------- basic parsing
+
+            BasicParser bparser = new BasicParser(autoinclude, context.kompileOptions);
+            bparser.slurp(mainFile.getPath(), context);
+
+            // transfer information from the BasicParser object, to the Definition object
             org.kframework.kil.Definition def = new org.kframework.kil.Definition();
-            try {
-                def.setMainFile(mainFile.getCanonicalPath());
+            try {
+                def.setMainFile(mainFile.getCanonicalPath());
             } catch (IOException e) {
                 // this isn't worth crashing the application over, so just use the absolute path
                 def.setMainFile(mainFile.getAbsolutePath());
             }
-            def.setMainModule(mainModule);
-            def.setModulesMap(bparser.getModulesMap());
-            def.setItems(bparser.getModuleItems());
-
-            if (!context.kompileOptions.backend.documentation()) {
-                if (!def.getModulesMap().containsKey(context.kompileOptions.syntaxModule())) {
-                    String msg = "Could not find main syntax module used to generate a parser for programs (X-SYNTAX). Using: '" + mainModule + "' instead.";
-                    GlobalSettings.kem.register(new KException(ExceptionType.HIDDENWARNING, KExceptionGroup.INNER_PARSER, msg, def.getMainFile(), "File system."));
-                    def.setMainSyntaxModule(mainModule);
-                } else {
-                    def.setMainSyntaxModule(context.kompileOptions.syntaxModule());
-                }
-                
-                if (!def.getModulesMap().containsKey(mainModule)) {
-                    String msg = "Could not find main module '" + mainModule + "'. Use --main-module option to specify another.";
-                    GlobalSettings.kem.register(new KException(ExceptionType.ERROR, KExceptionGroup.COMPILER, msg, def.getMainFile(), "File system."));
-                }
-            }
-            Stopwatch.instance().printIntermediate("Basic Parsing");
-
-            //This following line was commented out to make the latex backend 
-            //parse files importing from other files
-            def = (Definition) new RemoveUnusedModules(context, autoinclude).visitNode(def);
-
-            // HERE: add labels to sorts
-
-            def.preprocess(context);
-
-            Stopwatch.instance().printIntermediate("Preprocess");
-
-            new CheckVisitorStep<Definition>(new CheckSyntaxDecl(context), context).check(def);
-            new CheckVisitorStep<Definition>(new CheckListDecl(context), context).check(def);
-            new CheckVisitorStep<Definition>(new CheckSortTopUniqueness(context), context).check(def);
-
-            Stopwatch.instance().printIntermediate("Checks");
-
+            def.setMainModule(mainModule);
+            def.setModulesMap(bparser.getModulesMap());
+            def.setItems(bparser.getModuleItems());
+
+            if (!context.kompileOptions.backend.documentation()) {
+                if (!def.getModulesMap().containsKey(context.kompileOptions.syntaxModule())) {
+                    String msg = "Could not find main syntax module used to generate a parser for programs (X-SYNTAX). Using: '" + mainModule + "' instead.";
+                    GlobalSettings.kem.register(new KException(ExceptionType.HIDDENWARNING, KExceptionGroup.INNER_PARSER, msg, def.getMainFile(), "File system."));
+                    def.setMainSyntaxModule(mainModule);
+                } else {
+                    def.setMainSyntaxModule(context.kompileOptions.syntaxModule());
+                }
+                
+                if (!def.getModulesMap().containsKey(mainModule)) {
+                    String msg = "Could not find main module '" + mainModule + "'. Use --main-module option to specify another.";
+                    GlobalSettings.kem.register(new KException(ExceptionType.ERROR, KExceptionGroup.COMPILER, msg, def.getMainFile(), "File system."));
+                }
+            }
+            Stopwatch.instance().printIntermediate("Basic Parsing");
+
+            //This following line was commented out to make the latex backend 
+            //parse files importing from other files
+            def = (Definition) new RemoveUnusedModules(context, autoinclude).visitNode(def);
+
+            // HERE: add labels to sorts
+
+            def.preprocess(context);
+
+            Stopwatch.instance().printIntermediate("Preprocess");
+
+            new CheckVisitorStep<Definition>(new CheckSyntaxDecl(context), context).check(def);
+            new CheckVisitorStep<Definition>(new CheckListDecl(context), context).check(def);
+            new CheckVisitorStep<Definition>(new CheckSortTopUniqueness(context), context).check(def);
+
+            Stopwatch.instance().printIntermediate("Checks");
+
             // ------------------------------------- generate files
-            try {
-                ResourceExtractor.ExtractDefSDF(new File(context.dotk + "/def"));
-                ResourceExtractor.ExtractGroundSDF(new File(context.dotk + "/ground"));
-    
-                ResourceExtractor.ExtractProgramSDF(new File(context.dotk + "/pgm"));
+            try {
+                ResourceExtractor.ExtractDefSDF(new File(context.dotk + "/def"));
+                ResourceExtractor.ExtractGroundSDF(new File(context.dotk + "/ground"));
+    
+                ResourceExtractor.ExtractProgramSDF(new File(context.dotk + "/pgm"));
             } catch (IOException e) {
                 if (context.globalOptions.debug) {
                     e.printStackTrace();
                 }
                 GlobalSettings.kem.register(new KException(ExceptionType.ERROR, KExceptionGroup.INTERNAL, 
                         "IO error detected writing to " + context.dotk.getAbsolutePath()));
-            }
-            // ------------------------------------- generate parser TBL
-            // cache the TBL if the sdf file is the same
-            if (!context.kompileOptions.backend.documentation()) {
-                String oldSdfPgm = "";
-                if (new File(context.dotk.getAbsolutePath() + "/pgm/Program.sdf").exists())
-                    oldSdfPgm = FileUtil.getFileContent(context.dotk.getAbsolutePath() + "/pgm/Program.sdf");
-
-                StringBuilder newSdfPgmBuilder = ProgramSDF.getSdfForPrograms(def, context);
-
-                FileUtil.save(context.dotk.getAbsolutePath() + "/pgm/Program.sdf", newSdfPgmBuilder);
-                String newSdfPgm = FileUtil.getFileContent(context.dotk.getAbsolutePath() + "/pgm/Program.sdf");
-
-                Stopwatch.instance().printIntermediate("File Gen Pgm");
-
-                if (!oldSdfPgm.equals(newSdfPgm) || !new File(context.dotk.getAbsoluteFile() + "/pgm/Program.tbl").exists()) {
-                    Sdf2Table.run_sdf2table(new File(context.dotk.getAbsoluteFile() + "/pgm"), "Program");
-                    Stopwatch.instance().printIntermediate("Generate TBLPgm");
-                }
-            }
-
-            new AddAutoIncludedModulesVisitor(context).visitNode(def);
-            // new CheckModulesAndFilesImportsDecl(context).visitNode(def);
-            new CollectModuleImportsVisitor(context).visitNode(def);
-
-            // ------------------------------------- generate parser TBL
-            // cache the TBL if the sdf file is the same
-            String oldSdf = "";
-            if (new File(context.dotk.getAbsolutePath() + "/def/Integration.sdf").exists())
-                oldSdf = FileUtil.getFileContent(context.dotk.getAbsolutePath() + "/def/Integration.sdf");
-            FileUtil.save(context.dotk.getAbsolutePath() + "/def/Integration.sdf", DefinitionSDF.getSdfForDefinition(def, context));
-            FileUtil.save(context.dotk.getAbsolutePath() + "/ground/Integration.sdf", Definition2SDF.getSdfForDefinition(def, context));
-            String newSdf = FileUtil.getFileContent(context.dotk.getAbsolutePath() + "/def/Integration.sdf");
-
-            Stopwatch.instance().printIntermediate("File Gen Def");
-
-            if (!oldSdf.equals(newSdf) || !new File(context.dotk.getAbsoluteFile() + "/def/Concrete.tbl").exists()
+            }
+            // ------------------------------------- generate parser TBL
+            // cache the TBL if the sdf file is the same
+            if (!context.kompileOptions.backend.documentation()) {
+                String oldSdfPgm = "";
+                if (new File(context.dotk.getAbsolutePath() + "/pgm/Program.sdf").exists())
+                    oldSdfPgm = FileUtil.getFileContent(context.dotk.getAbsolutePath() + "/pgm/Program.sdf");
+
+                StringBuilder newSdfPgmBuilder = ProgramSDF.getSdfForPrograms(def, context);
+
+                FileUtil.save(context.dotk.getAbsolutePath() + "/pgm/Program.sdf", newSdfPgmBuilder);
+                String newSdfPgm = FileUtil.getFileContent(context.dotk.getAbsolutePath() + "/pgm/Program.sdf");
+
+                Stopwatch.instance().printIntermediate("File Gen Pgm");
+
+                if (!oldSdfPgm.equals(newSdfPgm) || !new File(context.dotk.getAbsoluteFile() + "/pgm/Program.tbl").exists()) {
+                    Sdf2Table.run_sdf2table(new File(context.dotk.getAbsoluteFile() + "/pgm"), "Program");
+                    Stopwatch.instance().printIntermediate("Generate TBLPgm");
+                }
+            }
+
+            new AddAutoIncludedModulesVisitor(context).visitNode(def);
+            // new CheckModulesAndFilesImportsDecl(context).visitNode(def);
+            new CollectModuleImportsVisitor(context).visitNode(def);
+
+            // ------------------------------------- generate parser TBL
+            // cache the TBL if the sdf file is the same
+            String oldSdf = "";
+            if (new File(context.dotk.getAbsolutePath() + "/def/Integration.sdf").exists())
+                oldSdf = FileUtil.getFileContent(context.dotk.getAbsolutePath() + "/def/Integration.sdf");
+            FileUtil.save(context.dotk.getAbsolutePath() + "/def/Integration.sdf", DefinitionSDF.getSdfForDefinition(def, context));
+            FileUtil.save(context.dotk.getAbsolutePath() + "/ground/Integration.sdf", Definition2SDF.getSdfForDefinition(def, context));
+            String newSdf = FileUtil.getFileContent(context.dotk.getAbsolutePath() + "/def/Integration.sdf");
+
+            Stopwatch.instance().printIntermediate("File Gen Def");
+
+            if (!oldSdf.equals(newSdf) || !new File(context.dotk.getAbsoluteFile() + "/def/Concrete.tbl").exists()
                     || !new File(context.dotk.getAbsoluteFile() + "/ground/Concrete.tbl").exists()) {
-                try {
-                    // Sdf2Table.run_sdf2table(new File(context.dotk.getAbsoluteFile() + "/def"), "Concrete");
-                    Thread t1 = Sdf2Table.run_sdf2table_parallel(new File(context.dotk.getAbsoluteFile() + "/def"), "Concrete");
-                    if (!context.kompileOptions.backend.documentation()) {
-                        Thread t2 = Sdf2Table.run_sdf2table_parallel(new File(context.dotk.getAbsoluteFile() + "/ground"), "Concrete");
-                        t2.join();
-                    }
+                try {
+                    // Sdf2Table.run_sdf2table(new File(context.dotk.getAbsoluteFile() + "/def"), "Concrete");
+                    Thread t1 = Sdf2Table.run_sdf2table_parallel(new File(context.dotk.getAbsoluteFile() + "/def"), "Concrete");
+                    if (!context.kompileOptions.backend.documentation()) {
+                        Thread t2 = Sdf2Table.run_sdf2table_parallel(new File(context.dotk.getAbsoluteFile() + "/ground"), "Concrete");
+                        t2.join();
+                    }
                     t1.join();
                 } catch (InterruptedException e) {
                     Thread.currentThread().interrupt();
                     GlobalSettings.kem.register(new KException(ExceptionType.ERROR, KExceptionGroup.CRITICAL, 
                             "Thread was interrupted trying to run SDF2Table"));
-                }
-                Stopwatch.instance().printIntermediate("Generate TBLDef");
-            }
-            org.kframework.parser.concrete.KParser.ImportTbl(context.dotk.getAbsolutePath() + "/def/Concrete.tbl");
-
-            Stopwatch.instance().printIntermediate("Importing Files");
-            // ------------------------------------- parse configs
-            JavaClassesFactory.startConstruction(context);
-            def = (Definition) new ParseConfigsFilter(context).visitNode(def);
-            JavaClassesFactory.endConstruction();
-            new CollectConfigCellsVisitor(context).visitNode(def);
-
-            // sort List in streaming cells
-            new CheckVisitorStep<Definition>(new CheckStreams(context), context).check(def);
-
-            Stopwatch.instance().printIntermediate("Parsing Configs");
-
-            // ----------------------------------- parse rules
-            JavaClassesFactory.startConstruction(context);
-            def = (Definition) new ParseRulesFilter(context).visitNode(def);
-            JavaClassesFactory.endConstruction();
-            def = (Definition) new CorrectConstantsTransformer(context).visitNode(def);
-
-
-            Stopwatch.instance().printIntermediate("Parsing Rules");
-
+                }
+                Stopwatch.instance().printIntermediate("Generate TBLDef");
+            }
+            org.kframework.parser.concrete.KParser.ImportTbl(context.dotk.getAbsolutePath() + "/def/Concrete.tbl");
+
+            Stopwatch.instance().printIntermediate("Importing Files");
+            // ------------------------------------- parse configs
+            JavaClassesFactory.startConstruction(context);
+            def = (Definition) new ParseConfigsFilter(context).visitNode(def);
+            JavaClassesFactory.endConstruction();
+            new CollectConfigCellsVisitor(context).visitNode(def);
+
+            // sort List in streaming cells
+            new CheckVisitorStep<Definition>(new CheckStreams(context), context).check(def);
+
+            Stopwatch.instance().printIntermediate("Parsing Configs");
+
+            // ----------------------------------- parse rules
+            JavaClassesFactory.startConstruction(context);
+            def = (Definition) new ParseRulesFilter(context).visitNode(def);
+            JavaClassesFactory.endConstruction();
+            def = (Definition) new CorrectConstantsTransformer(context).visitNode(def);
+
+
+            Stopwatch.instance().printIntermediate("Parsing Rules");
+
             return def;
         } catch (TransformerException e) {
             throw new AssertionError("should not throw TransformerException", e);
-        }
-    }
-
-    /**
-     * Parses a string representing a file with modules in it. Returns the complete parse tree. Any bubble rule has been parsed and disambiguated.
-     *
-     * @param content
-     *            - the input string.
-     * @param filename
-     *            - only for error reporting purposes. Can be empty string.
-     * @param context
-     *            - the context for disambiguation purposes.
-     * @return A lightweight Definition element which contain all the definition items found in the string.
-     */
-    public static Definition parseString(String content, String filename, Context context) throws TransformerException {
-        List<DefinitionItem> di = Basic.parse(filename, content, context);
-
-        org.kframework.kil.Definition def = new org.kframework.kil.Definition();
-        def.setItems(di);
-
-        // ------------------------------------- import files in Stratego
-        org.kframework.parser.concrete.KParser.ImportTbl(context.kompiled.getAbsolutePath() + "/def/Concrete.tbl");
-
-        // ------------------------------------- parse configs
-        JavaClassesFactory.startConstruction(context);
-        def = (Definition) new ParseConfigsFilter(context, false).visitNode(def);
-        JavaClassesFactory.endConstruction();
-
-        // ----------------------------------- parse rules
-        JavaClassesFactory.startConstruction(context);
-        def = (Definition) new ParseRulesFilter(context, false).visitNode(def);
-        def = (Definition) new CorrectConstantsTransformer(context).visitNode(def);
-
-        JavaClassesFactory.endConstruction();
-
-        return def;
-    }
-
-    public static Term parseCmdString(String content, String filename, String startSymbol, Context context) throws TransformerException {
-        if (!context.initialized) {
+        }
+    }
+
+    /**
+     * Parses a string representing a file with modules in it. Returns the complete parse tree. Any bubble rule has been parsed and disambiguated.
+     *
+     * @param content
+     *            - the input string.
+     * @param filename
+     *            - only for error reporting purposes. Can be empty string.
+     * @param context
+     *            - the context for disambiguation purposes.
+     * @return A lightweight Definition element which contain all the definition items found in the string.
+     */
+    public static Definition parseString(String content, String filename, Context context) throws TransformerException {
+        List<DefinitionItem> di = Basic.parse(filename, content, context);
+
+        org.kframework.kil.Definition def = new org.kframework.kil.Definition();
+        def.setItems(di);
+
+        // ------------------------------------- import files in Stratego
+        org.kframework.parser.concrete.KParser.ImportTbl(context.kompiled.getAbsolutePath() + "/def/Concrete.tbl");
+
+        // ------------------------------------- parse configs
+        JavaClassesFactory.startConstruction(context);
+        def = (Definition) new ParseConfigsFilter(context, false).visitNode(def);
+        JavaClassesFactory.endConstruction();
+
+        // ----------------------------------- parse rules
+        JavaClassesFactory.startConstruction(context);
+        def = (Definition) new ParseRulesFilter(context, false).visitNode(def);
+        def = (Definition) new CorrectConstantsTransformer(context).visitNode(def);
+
+        JavaClassesFactory.endConstruction();
+
+        return def;
+    }
+
+    public static Term parseCmdString(String content, String filename, String startSymbol, Context context) throws TransformerException {
+        if (!context.initialized) {
+            assert false : "You need to load the definition before you call parsePattern!";
+        }
+        String parsed = org.kframework.parser.concrete.KParser.ParseKCmdString(content);
+        Document doc = XmlLoader.getXMLDoc(parsed);
+        XmlLoader.addFilename(doc.getFirstChild(), filename);
+        XmlLoader.reportErrors(doc);
+        FileUtil.save(context.kompiled.getAbsolutePath() + "/pgm.xml", parsed);
+
+        JavaClassesFactory.startConstruction(context);
+        org.kframework.kil.ASTNode config = (Term) JavaClassesFactory.getTerm((Element) doc.getFirstChild().getFirstChild().getNextSibling());
+        JavaClassesFactory.endConstruction();
+
+        // TODO: reject rewrites
+        config = new SentenceVariablesFilter(context).visitNode(config);
+        config = new CellEndLabelFilter(context).visitNode(config);
+        //if (checkInclusion)
+        //    config = new InclusionFilter(localModule, context).visitNode(config);
+        config = new TypeSystemFilter2(startSymbol, context).visitNode(config);
+        config = new CellTypesFilter(context).visitNode(config);
+        config = new CorrectRewritePriorityFilter(context).visitNode(config);
+        config = new CorrectKSeqFilter(context).visitNode(config);
+        config = new CorrectCastPriorityFilter(context).visitNode(config);
+        // config = new CheckBinaryPrecedenceFilter().visitNode(config);
+        config = new PriorityFilter(context).visitNode(config);
+        config = new VariableTypeInferenceFilter(context).visitNode(config);
+        try {
+            config = new TypeSystemFilter(context).visitNode(config);
+            config = new TypeInferenceSupremumFilter(context).visitNode(config);
+        } catch (TransformerException e) {
+            e.report();
+        }
+        // config = new AmbDuplicateFilter(context).visitNode(config);
+        // config = new TypeSystemFilter(context).visitNode(config);
+        // config = new BestFitFilter(new GetFitnessUnitTypeCheckVisitor(context), context).visitNode(config);
+        // config = new TypeInferenceSupremumFilter(context).visitNode(config);
+        config = new BestFitFilter(new GetFitnessUnitKCheckVisitor(context), context).visitNode(config);
+        config = new PreferAvoidFilter(context).visitNode(config);
+        config = new CorrectConstantsTransformer(context).visitNode(config);
+        config = new FlattenListsFilter(context).visitNode(config);
+        config = new AmbDuplicateFilter(context).visitNode(config);
+        // last resort disambiguation
+        config = new AmbFilter(context).visitNode(config);
+
+        return (Term) config;
+    }
+
+    public static ASTNode parsePattern(String pattern, String filename, String startSymbol, Context context) throws TransformerException {
+        if (!context.initialized) {
             assert false : "You need to load the definition before you call parsePattern!";
-        }
-        String parsed = org.kframework.parser.concrete.KParser.ParseKCmdString(content);
-        Document doc = XmlLoader.getXMLDoc(parsed);
-        XmlLoader.addFilename(doc.getFirstChild(), filename);
-        XmlLoader.reportErrors(doc);
-        FileUtil.save(context.kompiled.getAbsolutePath() + "/pgm.xml", parsed);
-
-        JavaClassesFactory.startConstruction(context);
-        org.kframework.kil.ASTNode config = (Term) JavaClassesFactory.getTerm((Element) doc.getFirstChild().getFirstChild().getNextSibling());
-        JavaClassesFactory.endConstruction();
-
-        // TODO: reject rewrites
-        config = new SentenceVariablesFilter(context).visitNode(config);
-        config = new CellEndLabelFilter(context).visitNode(config);
-        //if (checkInclusion)
-<<<<<<< HEAD
-        //    config = config.accept(new InclusionFilter(localModule, context));
-        config = config.accept(new TypeSystemFilter2(startSymbol, context));
-        config = config.accept(new CellTypesFilter(context));
-        config = config.accept(new CorrectRewritePriorityFilter(context));
-        config = config.accept(new CorrectKSeqFilter(context));
-        config = config.accept(new CorrectCastPriorityFilter(context));
-        // config = config.accept(new CheckBinaryPrecedenceFilter());
-        config = config.accept(new PriorityFilter(context));
-        config = config.accept(new VariableTypeInferenceFilter(context));
-=======
-        //    config = new InclusionFilter(localModule, context).visitNode(config);
-        config = new TypeSystemFilter2(startSymbol, context).visitNode(config);
-        config = new CellTypesFilter(context).visitNode(config);
-        config = new CorrectRewritePriorityFilter(context).visitNode(config);
-        config = new CorrectKSeqFilter(context).visitNode(config);
-        config = new CorrectCastPriorityFilter(context).visitNode(config);
-        // config = new CheckBinaryPrecedenceFilter().visitNode(config);
-        config = new PriorityFilter(context).visitNode(config);
-        if (context.experimentalParserOptions.fastKast)
-            config = new MergeAmbFilter(context).visitNode(config);
-        config = new VariableTypeInferenceFilter(context).visitNode(config);
->>>>>>> 41d10ac8
-        try {
-            config = new TypeSystemFilter(context).visitNode(config);
-            config = new TypeInferenceSupremumFilter(context).visitNode(config);
-        } catch (TransformerException e) {
-            e.report();
-        }
-        // config = new AmbDuplicateFilter(context).visitNode(config);
-        // config = new TypeSystemFilter(context).visitNode(config);
-        // config = new BestFitFilter(new GetFitnessUnitTypeCheckVisitor(context), context).visitNode(config);
-        // config = new TypeInferenceSupremumFilter(context).visitNode(config);
-        config = new BestFitFilter(new GetFitnessUnitKCheckVisitor(context), context).visitNode(config);
-        config = new PreferAvoidFilter(context).visitNode(config);
-        config = new CorrectConstantsTransformer(context).visitNode(config);
-        config = new FlattenListsFilter(context).visitNode(config);
-        config = new AmbDuplicateFilter(context).visitNode(config);
-        // last resort disambiguation
-        config = new AmbFilter(context).visitNode(config);
-
-        return (Term) config;
-    }
-
-    public static ASTNode parsePattern(String pattern, String filename, String startSymbol, Context context) throws TransformerException {
-        if (!context.initialized) {
+        }
+
+        String parsed = org.kframework.parser.concrete.KParser.ParseKRuleString(pattern);
+        Document doc = XmlLoader.getXMLDoc(parsed);
+
+        XmlLoader.addFilename(doc.getFirstChild(), filename);
+        XmlLoader.reportErrors(doc);
+        FileUtil.save(context.kompiled.getAbsolutePath() + "/pgm.xml", parsed);
+        XmlLoader.writeXmlFile(doc, context.kompiled + "/pattern.xml");
+
+        JavaClassesFactory.startConstruction(context);
+        ASTNode config = JavaClassesFactory.getTerm((Element) doc.getDocumentElement().getFirstChild().getNextSibling());
+        JavaClassesFactory.endConstruction();
+
+        // TODO: reject rewrites
+        config = new SentenceVariablesFilter(context).visitNode(config);
+        config = new CellEndLabelFilter(context).visitNode(config);
+        //if (checkInclusion)
+        //    config = new InclusionFilter(localModule, context).visitNode(config);
+        config = new TypeSystemFilter2(startSymbol, context).visitNode(config);
+        config = new CellTypesFilter(context).visitNode(config);
+        config = new CorrectRewritePriorityFilter(context).visitNode(config);
+        config = new CorrectKSeqFilter(context).visitNode(config);
+        config = new CorrectCastPriorityFilter(context).visitNode(config);
+        // config = new CheckBinaryPrecedenceFilter().visitNode(config);
+        config = new PriorityFilter(context).visitNode(config);
+        config = new VariableTypeInferenceFilter(context).visitNode(config);
+        try {
+            config = new TypeSystemFilter(context).visitNode(config);
+            config = new TypeInferenceSupremumFilter(context).visitNode(config);
+        } catch (TransformerException e) {
+            e.report();
+        }
+        // config = new AmbDuplicateFilter(context).visitNode(config);
+        // config = new TypeSystemFilter(context).visitNode(config);
+        // config = new BestFitFilter(new GetFitnessUnitTypeCheckVisitor(context), context).visitNode(config);
+        // config = new TypeInferenceSupremumFilter(context).visitNode(config);
+        config = new BestFitFilter(new GetFitnessUnitKCheckVisitor(context), context).visitNode(config);
+        config = new PreferAvoidFilter(context).visitNode(config);
+        config = new CorrectConstantsTransformer(context).visitNode(config);
+        config = new FlattenListsFilter(context).visitNode(config);
+        config = new AmbDuplicateFilter(context).visitNode(config);
+        // last resort disambiguation
+        config = new AmbFilter(context).visitNode(config);
+
+        return config;
+    }
+
+    public static ASTNode parsePatternAmbiguous(String pattern, Context context) throws TransformerException {
+        if (!context.initialized) {
             assert false : "You need to load the definition before you call parsePattern!";
-        }
-
-        String parsed = org.kframework.parser.concrete.KParser.ParseKRuleString(pattern);
-        Document doc = XmlLoader.getXMLDoc(parsed);
-
-        XmlLoader.addFilename(doc.getFirstChild(), filename);
-        XmlLoader.reportErrors(doc);
-        FileUtil.save(context.kompiled.getAbsolutePath() + "/pgm.xml", parsed);
-        XmlLoader.writeXmlFile(doc, context.kompiled + "/pattern.xml");
-
-        JavaClassesFactory.startConstruction(context);
-        ASTNode config = JavaClassesFactory.getTerm((Element) doc.getDocumentElement().getFirstChild().getNextSibling());
-        JavaClassesFactory.endConstruction();
-
-        // TODO: reject rewrites
-        config = new SentenceVariablesFilter(context).visitNode(config);
-        config = new CellEndLabelFilter(context).visitNode(config);
-        //if (checkInclusion)
-<<<<<<< HEAD
-        //    config = config.accept(new InclusionFilter(localModule, context));
-        config = config.accept(new TypeSystemFilter2(startSymbol, context));
-        config = config.accept(new CellTypesFilter(context));
-        config = config.accept(new CorrectRewritePriorityFilter(context));
-        config = config.accept(new CorrectKSeqFilter(context));
-        config = config.accept(new CorrectCastPriorityFilter(context));
-        // config = config.accept(new CheckBinaryPrecedenceFilter());
-        config = config.accept(new PriorityFilter(context));
-        config = config.accept(new VariableTypeInferenceFilter(context));
-=======
-        //    config = new InclusionFilter(localModule, context).visitNode(config);
-        config = new TypeSystemFilter2(startSymbol, context).visitNode(config);
-        config = new CellTypesFilter(context).visitNode(config);
-        config = new CorrectRewritePriorityFilter(context).visitNode(config);
-        config = new CorrectKSeqFilter(context).visitNode(config);
-        config = new CorrectCastPriorityFilter(context).visitNode(config);
-        // config = new CheckBinaryPrecedenceFilter().visitNode(config);
-        config = new PriorityFilter(context).visitNode(config);
-        if (context.experimentalParserOptions.fastKast)
-            config = new MergeAmbFilter(context).visitNode(config);
-        config = new VariableTypeInferenceFilter(context).visitNode(config);
->>>>>>> 41d10ac8
-        try {
-            config = new TypeSystemFilter(context).visitNode(config);
-            config = new TypeInferenceSupremumFilter(context).visitNode(config);
-        } catch (TransformerException e) {
-            e.report();
-        }
-        // config = new AmbDuplicateFilter(context).visitNode(config);
-        // config = new TypeSystemFilter(context).visitNode(config);
-        // config = new BestFitFilter(new GetFitnessUnitTypeCheckVisitor(context), context).visitNode(config);
-        // config = new TypeInferenceSupremumFilter(context).visitNode(config);
-        config = new BestFitFilter(new GetFitnessUnitKCheckVisitor(context), context).visitNode(config);
-        config = new PreferAvoidFilter(context).visitNode(config);
-        config = new CorrectConstantsTransformer(context).visitNode(config);
-        config = new FlattenListsFilter(context).visitNode(config);
-        config = new AmbDuplicateFilter(context).visitNode(config);
-        // last resort disambiguation
-        config = new AmbFilter(context).visitNode(config);
-
-        return config;
-    }
-
-    public static ASTNode parsePatternAmbiguous(String pattern, Context context) throws TransformerException {
-        if (!context.initialized) {
-            assert false : "You need to load the definition before you call parsePattern!";
-        }
-
-        String parsed = org.kframework.parser.concrete.KParser.ParseKRuleString(pattern);
-        Document doc = XmlLoader.getXMLDoc(parsed);
-
-        // XmlLoader.addFilename(doc.getFirstChild(), filename);
-        XmlLoader.reportErrors(doc);
-        FileUtil.save(context.kompiled.getAbsolutePath() + "/pgm.xml", parsed);
-        XmlLoader.writeXmlFile(doc, context.kompiled + "/pattern.xml");
-
-        JavaClassesFactory.startConstruction(context);
-        ASTNode config = JavaClassesFactory.getTerm((Element) doc.getDocumentElement().getFirstChild().getNextSibling());
-        JavaClassesFactory.endConstruction();
-
-        // TODO: don't allow rewrites
-        config = new SentenceVariablesFilter(context).visitNode(config);
-        config = new CellEndLabelFilter(context).visitNode(config);
-        config = new CellTypesFilter(context).visitNode(config);
-        // config = new CorrectRewritePriorityFilter().visitNode(config);
-        config = new CorrectKSeqFilter(context).visitNode(config);
-        config = new CorrectCastPriorityFilter(context).visitNode(config);
-        // config = new CheckBinaryPrecedenceFilter().visitNode(config);
-        // config = new InclusionFilter(localModule).visitNode(config);
-        // config = new VariableTypeInferenceFilter().visitNode(config);
-        config = new AmbDuplicateFilter(context).visitNode(config);
-        config = new TypeSystemFilter(context).visitNode(config);
-        // config = new PriorityFilter().visitNode(config);
-        config = new BestFitFilter(new GetFitnessUnitTypeCheckVisitor(context), context).visitNode(config);
-        config = new TypeInferenceSupremumFilter(context).visitNode(config);
-        config = new BestFitFilter(new GetFitnessUnitKCheckVisitor(context), context).visitNode(config);
-        // config = new PreferAvoidFilter().visitNode(config);
-        config = new CorrectConstantsTransformer(context).visitNode(config);
-        config = new FlattenListsFilter(context).visitNode(config);
-        config = new AmbDuplicateFilter(context).visitNode(config);
-        // last resort disambiguation
-        // config = new AmbFilter().visitNode(config);
-        return config;
-    }
-}
+        }
+
+        String parsed = org.kframework.parser.concrete.KParser.ParseKRuleString(pattern);
+        Document doc = XmlLoader.getXMLDoc(parsed);
+
+        // XmlLoader.addFilename(doc.getFirstChild(), filename);
+        XmlLoader.reportErrors(doc);
+        FileUtil.save(context.kompiled.getAbsolutePath() + "/pgm.xml", parsed);
+        XmlLoader.writeXmlFile(doc, context.kompiled + "/pattern.xml");
+
+        JavaClassesFactory.startConstruction(context);
+        ASTNode config = JavaClassesFactory.getTerm((Element) doc.getDocumentElement().getFirstChild().getNextSibling());
+        JavaClassesFactory.endConstruction();
+
+        // TODO: don't allow rewrites
+        config = new SentenceVariablesFilter(context).visitNode(config);
+        config = new CellEndLabelFilter(context).visitNode(config);
+        config = new CellTypesFilter(context).visitNode(config);
+        // config = new CorrectRewritePriorityFilter().visitNode(config);
+        config = new CorrectKSeqFilter(context).visitNode(config);
+        config = new CorrectCastPriorityFilter(context).visitNode(config);
+        // config = new CheckBinaryPrecedenceFilter().visitNode(config);
+        // config = new InclusionFilter(localModule).visitNode(config);
+        // config = new VariableTypeInferenceFilter().visitNode(config);
+        config = new AmbDuplicateFilter(context).visitNode(config);
+        config = new TypeSystemFilter(context).visitNode(config);
+        // config = new PriorityFilter().visitNode(config);
+        config = new BestFitFilter(new GetFitnessUnitTypeCheckVisitor(context), context).visitNode(config);
+        config = new TypeInferenceSupremumFilter(context).visitNode(config);
+        config = new BestFitFilter(new GetFitnessUnitKCheckVisitor(context), context).visitNode(config);
+        // config = new PreferAvoidFilter().visitNode(config);
+        config = new CorrectConstantsTransformer(context).visitNode(config);
+        config = new FlattenListsFilter(context).visitNode(config);
+        config = new AmbDuplicateFilter(context).visitNode(config);
+        // last resort disambiguation
+        // config = new AmbFilter().visitNode(config);
+        return config;
+    }
+}