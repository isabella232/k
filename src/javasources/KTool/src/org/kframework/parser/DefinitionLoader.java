// Copyright (c) 2012-2014 K Team. All Rights Reserved.
package org.kframework.parser;

import java.io.File;
import java.io.IOException;
import java.util.HashMap;
import java.util.List;
import java.util.Map;

import org.apache.commons.io.FileUtils;
import org.apache.commons.io.FilenameUtils;
import org.kframework.compile.checks.CheckListDecl;
import org.kframework.compile.checks.CheckSortTopUniqueness;
import org.kframework.compile.checks.CheckStreams;
import org.kframework.compile.checks.CheckSyntaxDecl;
import org.kframework.compile.utils.CheckVisitorStep;
import org.kframework.kil.ASTNode;
import org.kframework.kil.Definition;
import org.kframework.kil.DefinitionItem;
import org.kframework.kil.Term;
import org.kframework.kil.loader.AddAutoIncludedModulesVisitor;
import org.kframework.kil.loader.CollectConfigCellsVisitor;
import org.kframework.kil.loader.CollectModuleImportsVisitor;
import org.kframework.kil.loader.Context;
import org.kframework.kil.loader.JavaClassesFactory;
import org.kframework.kil.loader.RemoveUnusedModules;
import org.kframework.kil.visitors.exceptions.ParseFailedException;
import org.kframework.parser.basic.Basic;
import org.kframework.parser.concrete.disambiguate.AmbDuplicateFilter;
import org.kframework.parser.concrete.disambiguate.AmbFilter;
import org.kframework.parser.concrete.disambiguate.BestFitFilter;
import org.kframework.parser.concrete.disambiguate.CellEndLabelFilter;
import org.kframework.parser.concrete.disambiguate.CellTypesFilter;
import org.kframework.parser.concrete.disambiguate.CorrectCastPriorityFilter;
import org.kframework.parser.concrete.disambiguate.NormalizeASTTransformer;
import org.kframework.parser.concrete.disambiguate.CorrectKSeqFilter;
import org.kframework.parser.concrete.disambiguate.CorrectRewritePriorityFilter;
import org.kframework.parser.concrete.disambiguate.FlattenListsFilter;
import org.kframework.parser.concrete.disambiguate.GetFitnessUnitKCheckVisitor;
import org.kframework.parser.concrete.disambiguate.GetFitnessUnitTypeCheckVisitor;
import org.kframework.parser.concrete.disambiguate.PreferAvoidFilter;
import org.kframework.parser.concrete.disambiguate.PriorityFilter;
import org.kframework.parser.concrete.disambiguate.SentenceVariablesFilter;
import org.kframework.parser.concrete.disambiguate.TypeInferenceSupremumFilter;
import org.kframework.parser.concrete.disambiguate.TypeSystemFilter;
import org.kframework.parser.concrete.disambiguate.TypeSystemFilter2;
import org.kframework.parser.concrete.disambiguate.VariableTypeInferenceFilter;
import org.kframework.parser.generator.BasicParser;
import org.kframework.parser.generator.CacheLookupFilter;
import org.kframework.parser.generator.Definition2SDF;
import org.kframework.parser.generator.DefinitionSDF;
import org.kframework.parser.generator.DisambiguateRulesFilter;
import org.kframework.parser.generator.ParseConfigsFilter;
import org.kframework.parser.generator.ParseRulesFilter;
import org.kframework.parser.generator.ProgramSDF;
import org.kframework.parser.utils.CachedSentence;
import org.kframework.parser.utils.ResourceExtractor;
import org.kframework.parser.utils.Sdf2Table;
import org.kframework.utils.BinaryLoader;
import org.kframework.utils.Stopwatch;
import org.kframework.utils.XmlLoader;
import org.kframework.utils.errorsystem.KException;
import org.kframework.utils.errorsystem.KException.ExceptionType;
import org.kframework.utils.errorsystem.KException.KExceptionGroup;
import org.kframework.utils.file.FileUtil;
import org.kframework.utils.general.GlobalSettings;
import org.w3c.dom.Document;
import org.w3c.dom.Element;

public class DefinitionLoader {
    public static Definition loadDefinition(File mainFile, String lang, boolean autoinclude, Context context) throws IOException {
        Definition javaDef;
        File canoFile = mainFile.getCanonicalFile();

        String extension = FilenameUtils.getExtension(mainFile.getAbsolutePath());
        if ("bin".equals(extension)) {
            javaDef = (Definition) BinaryLoader.load(canoFile.toString());

            Stopwatch.instance().printIntermediate("Load definition from binary");

            javaDef.preprocess(context);

            Stopwatch.instance().printIntermediate("Preprocess");

        } else {
            javaDef = parseDefinition(mainFile, lang, autoinclude, context);

            BinaryLoader.save(context.kompiled.getAbsolutePath() + "/defx-" + context.kompileOptions.backend.name().toLowerCase() + ".bin", javaDef);
        }
        return javaDef;
    }

    /**
     * step. 1. slurp 2. gen files 3. gen TBLs 4. import files in stratego 5. parse configs 6. parse rules 7. ???
     *
     * @param mainFile
     * @param mainModule
     * @return
     */
    public static Definition parseDefinition(File mainFile, String mainModule, boolean autoinclude, Context context) {
        try {
            // for now just use this file as main argument
            // ------------------------------------- basic parsing

            BasicParser bparser = new BasicParser(autoinclude, context.kompileOptions);
            bparser.slurp(mainFile.getPath(), context);

            // transfer information from the BasicParser object, to the Definition object
            org.kframework.kil.Definition def = new org.kframework.kil.Definition();
            try {
                def.setMainFile(mainFile.getCanonicalPath());
            } catch (IOException e) {
                // this isn't worth crashing the application over, so just use the absolute path
                def.setMainFile(mainFile.getAbsolutePath());
            }
            def.setMainModule(mainModule);
            def.setModulesMap(bparser.getModulesMap());
            def.setItems(bparser.getModuleItems());

            if (!context.kompileOptions.backend.documentation()) {
                if (!def.getModulesMap().containsKey(context.kompileOptions.syntaxModule())) {
                    String msg = "Could not find main syntax module used to generate a parser for programs (X-SYNTAX). Using: '" + mainModule + "' instead.";
                    GlobalSettings.kem.register(new KException(ExceptionType.HIDDENWARNING, KExceptionGroup.INNER_PARSER, msg, def.getMainFile(), "File system."));
                    def.setMainSyntaxModule(mainModule);
                } else {
                    def.setMainSyntaxModule(context.kompileOptions.syntaxModule());
                }
                
                if (!def.getModulesMap().containsKey(mainModule)) {
                    String msg = "Could not find main module '" + mainModule + "'. Use --main-module option to specify another.";
                    GlobalSettings.kem.register(new KException(ExceptionType.ERROR, KExceptionGroup.COMPILER, msg, def.getMainFile(), "File system."));
                }
            }
            Stopwatch.instance().printIntermediate("Basic Parsing");

            //This following line was commented out to make the latex backend 
            //parse files importing from other files
            def = (Definition) new RemoveUnusedModules(context, autoinclude).visitNode(def);
            
            // HERE: add labels to sorts

            def.preprocess(context);

            Stopwatch.instance().printIntermediate("Preprocess");

            new CheckVisitorStep<Definition>(new CheckSyntaxDecl(context), context).check(def);
            new CheckVisitorStep<Definition>(new CheckListDecl(context), context).check(def);
            new CheckVisitorStep<Definition>(new CheckSortTopUniqueness(context), context).check(def);

            Stopwatch.instance().printIntermediate("Checks");

            // ------------------------------------- generate files
            try {
                ResourceExtractor.ExtractDefSDF(new File(context.dotk, "def"));
                ResourceExtractor.ExtractGroundSDF(new File(context.dotk, "ground"));
    
                ResourceExtractor.ExtractProgramSDF(new File(context.dotk, "pgm"));
            } catch (IOException e) {
                if (context.globalOptions.debug) {
                    e.printStackTrace();
                }
                GlobalSettings.kem.register(new KException(ExceptionType.ERROR, KExceptionGroup.INTERNAL, 
                        "IO error detected writing to " + context.kompiled.getAbsolutePath()));
            }
            // ------------------------------------- generate parser TBL
            // cache the TBL if the sdf file is the same
            if (!context.kompileOptions.backend.documentation()) {
                String oldSdfPgm = "";
                if (new File(context.kompiled, "Program.sdf").exists())
                    oldSdfPgm = FileUtil.getFileContent(context.kompiled.getAbsolutePath() + "/Program.sdf");

                StringBuilder newSdfPgmBuilder = ProgramSDF.getSdfForPrograms(def, context);

                FileUtil.save(context.dotk.getAbsolutePath() + "/pgm/Program.sdf", newSdfPgmBuilder);
                String newSdfPgm = FileUtil.getFileContent(context.dotk.getAbsolutePath() + "/pgm/Program.sdf");

                Stopwatch.instance().printIntermediate("File Gen Pgm");

                if (!oldSdfPgm.equals(newSdfPgm) || !new File(context.kompiled, "Program.tbl").exists()) {
                    Sdf2Table.run_sdf2table(new File(context.dotk.getAbsoluteFile() + "/pgm"), "Program");
                    try {
                        FileUtils.copyFileToDirectory(new File(context.dotk, "pgm/Program.sdf"), context.kompiled);
                        FileUtils.copyFileToDirectory(new File(context.dotk, "pgm/Program.tbl"), context.kompiled);
                        } catch (IOException e) {
                        if (context.globalOptions.debug) {
                            e.printStackTrace();
                        }
                        GlobalSettings.kem.register(new KException(ExceptionType.ERROR, KExceptionGroup.INTERNAL, 
                                "IO error detected writing program parser to file"));
                        return null; //unreachable
                    }
                    
                    Stopwatch.instance().printIntermediate("Generate TBLPgm");
                }
            }

            new AddAutoIncludedModulesVisitor(context).visitNode(def);
            // new CheckModulesAndFilesImportsDecl(context).visitNode(def);
            new CollectModuleImportsVisitor(context).visitNode(def);

            // ------------------------------------- generate parser TBL
            // cache the TBL if the sdf file is the same
            String oldSdf = "";
            if (new File(context.kompiled, "Integration.sdf").exists())
                oldSdf = FileUtil.getFileContent(context.kompiled.getAbsolutePath() + "/Integration.sdf");
            FileUtil.save(context.dotk.getAbsolutePath() + "/def/Integration.sdf", DefinitionSDF.getSdfForDefinition(def, context));
            FileUtil.save(context.dotk.getAbsolutePath() + "/ground/Integration.sdf", Definition2SDF.getSdfForDefinition(def, context));
            String newSdf = FileUtil.getFileContent(context.dotk.getAbsolutePath() + "/def/Integration.sdf");

            Stopwatch.instance().printIntermediate("File Gen Def");

            String cacheFile = context.kompiled.getAbsolutePath() + "/defx-cache.bin";
            if (!oldSdf.equals(newSdf) || !new File(context.kompiled, "Rule.tbl").exists()
                    || !new File(context.kompiled, "Ground.tbl").exists()) {
                try {
                    // delete the file with the cached/partially parsed rules
                    new File(cacheFile).delete();
                    // Sdf2Table.run_sdf2table(new File(context.dotk.getAbsoluteFile() + "/def"), "Concrete");
                    Thread t1 = Sdf2Table.run_sdf2table_parallel(new File(context.dotk.getAbsoluteFile() + "/def"), "Concrete");
                    if (!context.kompileOptions.backend.documentation()) {
                        Thread t2 = Sdf2Table.run_sdf2table_parallel(new File(context.dotk.getAbsoluteFile() + "/ground"), "Concrete");
                        t2.join();
                        try {
                            FileUtils.copyFile(new File(context.dotk, "ground/Concrete.tbl"), new File(context.kompiled, "Ground.tbl"));
                        } catch (IOException e) {
                            if (context.globalOptions.debug) {
                                e.printStackTrace();
                            }
                            GlobalSettings.kem.register(new KException(ExceptionType.ERROR, KExceptionGroup.INTERNAL, 
                                    "IO error detected writing ground parser to file"));
                            return null; //unreachable
                        }
                    }
                    t1.join();
                    try {
                        FileUtils.copyFileToDirectory(new File(context.dotk, "def/Integration.sdf"), context.kompiled);
                        FileUtils.copyFile(new File(context.dotk, "def/Concrete.tbl"), new File(context.kompiled, "Rule.tbl"));
                    } catch (IOException e) {
                        if (context.globalOptions.debug) {
                            e.printStackTrace();
                        }
                        GlobalSettings.kem.register(new KException(ExceptionType.ERROR, KExceptionGroup.INTERNAL, 
                                "IO error detected writing rule parser to file"));
                        return null; //unreachable
                    }
                } catch (InterruptedException e) {
                    Thread.currentThread().interrupt();
                    GlobalSettings.kem.register(new KException(ExceptionType.ERROR, KExceptionGroup.CRITICAL, 
                            "Thread was interrupted trying to run SDF2Table"));
                }
                
                
                Stopwatch.instance().printIntermediate("Generate TBLDef");
            }
            
            org.kframework.parser.concrete.KParser.ImportTblRule(context.kompiled);

            Stopwatch.instance().printIntermediate("Importing Files");
            // ------------------------------------- parse configs
            JavaClassesFactory.startConstruction(context);
            def = (Definition) new ParseConfigsFilter(context).visitNode(def);
            JavaClassesFactory.endConstruction();
            new CollectConfigCellsVisitor(context).visitNode(def);

            // sort List in streaming cells
            new CheckVisitorStep<Definition>(new CheckStreams(context), context).check(def);

            Stopwatch.instance().printIntermediate("Parsing Configs");

            // ----------------------------------- parse rules
            JavaClassesFactory.startConstruction(context);
            Map<String, CachedSentence> cachedDef;
            // load definition if possible
<<<<<<< HEAD
            if (new File(cacheFile).exists()) {
                @SuppressWarnings("unchecked")
                Map<String, CachedSentence> cachedDefTemp = BinaryLoader.load(Map.class, cacheFile);
                cachedDef = cachedDefTemp;
            } else
=======
            try {
                @SuppressWarnings("unchecked")
                Map<String, CachedSentence> cachedDefTemp = (Map<String, CachedSentence>) BinaryLoader.loadWithThrow(cacheFile);
                cachedDef = cachedDefTemp;
            } catch (IOException | ClassNotFoundException e) {
                // it means the cache is not valid, or it doesn't exist
>>>>>>> 9219a1a0
                cachedDef = new HashMap<>();
            }

            CacheLookupFilter clf = new CacheLookupFilter(context, cachedDef);
            int cachedSentences = 0;
            ParseRulesFilter prf = null;
            try {
                def = (Definition) clf.visitNode(def);
                cachedSentences = clf.getKept().size();
                prf = new ParseRulesFilter(context, clf.getKept());
                def = (Definition) prf.visitNode(def);
            } catch (ParseFailedException te) {
                te.printStackTrace();
            } finally {
                // save definition
                BinaryLoader.save(cacheFile, clf.getKept());
            }
            JavaClassesFactory.endConstruction();

            // really important to do disambiguation after we save the cache to disk because
            // the objects in the sentences are mutable, and we risk altering them and miss
            // warning and error messages when kompiling next time around
            try {
                def = (Definition) new DisambiguateRulesFilter(context, true).visitNode(def);
            } catch (ParseFailedException te) {
                te.printStackTrace();
            }
            def = (Definition) new NormalizeASTTransformer(context).visitNode(def);

            Stopwatch.instance().printIntermediate("Parsing Rules [" + (clf.getKept().size() - cachedSentences) + "/" + clf.getKept().size() + "]");

            return def;
        } catch (ParseFailedException e) {
            throw new AssertionError("should not throw TransformerException", e);
        }
    }

    /**
     * Parses a string representing a file with modules in it. Returns the complete parse tree. Any bubble rule has been parsed and disambiguated.
     *
     * @param content
     *            - the input string.
     * @param filename
     *            - only for error reporting purposes. Can be empty string.
     * @param context
     *            - the context for disambiguation purposes.
     * @return A lightweight Definition element which contain all the definition items found in the string.
     */
    public static Definition parseString(String content, String filename, Context context) throws ParseFailedException {
        List<DefinitionItem> di = Basic.parse(filename, content, context);

        org.kframework.kil.Definition def = new org.kframework.kil.Definition();
        def.setItems(di);

        // ------------------------------------- import files in Stratego
        org.kframework.parser.concrete.KParser.ImportTblRule(context.kompiled);

        // ------------------------------------- parse configs
        JavaClassesFactory.startConstruction(context);
        def = (Definition) new ParseConfigsFilter(context, false).visitNode(def);
        JavaClassesFactory.endConstruction();

        // ----------------------------------- parse rules
        JavaClassesFactory.startConstruction(context);
        def = (Definition) new ParseRulesFilter(context).visitNode(def);
        def = (Definition) new DisambiguateRulesFilter(context, false).visitNode(def);
        def = (Definition) new NormalizeASTTransformer(context).visitNode(def);

        JavaClassesFactory.endConstruction();

        return def;
    }

    public static Term parseCmdString(String content, String filename, String startSymbol, Context context) throws ParseFailedException {
        if (!context.initialized) {
            assert false : "You need to load the definition before you call parsePattern!";
        }
        String parsed = org.kframework.parser.concrete.KParser.ParseKCmdString(content);
        Document doc = XmlLoader.getXMLDoc(parsed);
        XmlLoader.addFilename(doc.getFirstChild(), filename);
        XmlLoader.reportErrors(doc);

        JavaClassesFactory.startConstruction(context);
        org.kframework.kil.ASTNode config = (Term) JavaClassesFactory.getTerm((Element) doc.getFirstChild().getFirstChild().getNextSibling());
        JavaClassesFactory.endConstruction();

        // TODO: reject rewrites
        config = new SentenceVariablesFilter(context).visitNode(config);
        config = new CellEndLabelFilter(context).visitNode(config);
        //if (checkInclusion)
        //    config = new InclusionFilter(localModule, context).visitNode(config);
        config = new TypeSystemFilter2(startSymbol, context).visitNode(config);
        config = new CellTypesFilter(context).visitNode(config);
        config = new CorrectRewritePriorityFilter(context).visitNode(config);
        config = new CorrectKSeqFilter(context).visitNode(config);
        config = new CorrectCastPriorityFilter(context).visitNode(config);
        // config = new CheckBinaryPrecedenceFilter().visitNode(config);
        config = new PriorityFilter(context).visitNode(config);
        config = new VariableTypeInferenceFilter(context).visitNode(config);
        try {
            config = new TypeSystemFilter(context).visitNode(config);
            config = new TypeInferenceSupremumFilter(context).visitNode(config);
        } catch (ParseFailedException e) {
            e.report();
        }
        // config = new AmbDuplicateFilter(context).visitNode(config);
        // config = new TypeSystemFilter(context).visitNode(config);
        // config = new BestFitFilter(new GetFitnessUnitTypeCheckVisitor(context), context).visitNode(config);
        // config = new TypeInferenceSupremumFilter(context).visitNode(config);
        config = new BestFitFilter(new GetFitnessUnitKCheckVisitor(context), context).visitNode(config);
        config = new PreferAvoidFilter(context).visitNode(config);
        config = new NormalizeASTTransformer(context).visitNode(config);
        config = new FlattenListsFilter(context).visitNode(config);
        config = new AmbDuplicateFilter(context).visitNode(config);
        // last resort disambiguation
        config = new AmbFilter(context).visitNode(config);

        return (Term) config;
    }

    public static ASTNode parsePattern(String pattern, String filename, String startSymbol, Context context) throws ParseFailedException {
        if (!context.initialized) {
            assert false : "You need to load the definition before you call parsePattern!";
        }

        String parsed = org.kframework.parser.concrete.KParser.ParseKRuleString(pattern);
        Document doc = XmlLoader.getXMLDoc(parsed);

        XmlLoader.addFilename(doc.getFirstChild(), filename);
        XmlLoader.reportErrors(doc);

        JavaClassesFactory.startConstruction(context);
        ASTNode config = JavaClassesFactory.getTerm((Element) doc.getDocumentElement().getFirstChild().getNextSibling());
        JavaClassesFactory.endConstruction();

        // TODO: reject rewrites
        config = new SentenceVariablesFilter(context).visitNode(config);
        config = new CellEndLabelFilter(context).visitNode(config);
        //if (checkInclusion)
        //    config = new InclusionFilter(localModule, context).visitNode(config);
        config = new TypeSystemFilter2(startSymbol, context).visitNode(config);
        config = new CellTypesFilter(context).visitNode(config);
        config = new CorrectRewritePriorityFilter(context).visitNode(config);
        config = new CorrectKSeqFilter(context).visitNode(config);
        config = new CorrectCastPriorityFilter(context).visitNode(config);
        // config = new CheckBinaryPrecedenceFilter().visitNode(config);
        config = new PriorityFilter(context).visitNode(config);
        config = new VariableTypeInferenceFilter(context).visitNode(config);
        try {
            config = new TypeSystemFilter(context).visitNode(config);
            config = new TypeInferenceSupremumFilter(context).visitNode(config);
        } catch (ParseFailedException e) {
            e.report();
        }
        // config = new AmbDuplicateFilter(context).visitNode(config);
        // config = new TypeSystemFilter(context).visitNode(config);
        // config = new BestFitFilter(new GetFitnessUnitTypeCheckVisitor(context), context).visitNode(config);
        // config = new TypeInferenceSupremumFilter(context).visitNode(config);
        config = new BestFitFilter(new GetFitnessUnitKCheckVisitor(context), context).visitNode(config);
        config = new PreferAvoidFilter(context).visitNode(config);
        config = new NormalizeASTTransformer(context).visitNode(config);
        config = new FlattenListsFilter(context).visitNode(config);
        config = new AmbDuplicateFilter(context).visitNode(config);
        // last resort disambiguation
        config = new AmbFilter(context).visitNode(config);

        return config;
    }

    public static ASTNode parsePatternAmbiguous(String pattern, Context context) throws ParseFailedException {
        if (!context.initialized) {
            assert false : "You need to load the definition before you call parsePattern!";
        }

        String parsed = org.kframework.parser.concrete.KParser.ParseKRuleString(pattern);
        Document doc = XmlLoader.getXMLDoc(parsed);

        // XmlLoader.addFilename(doc.getFirstChild(), filename);
        XmlLoader.reportErrors(doc);

        JavaClassesFactory.startConstruction(context);
        ASTNode config = JavaClassesFactory.getTerm((Element) doc.getDocumentElement().getFirstChild().getNextSibling());
        JavaClassesFactory.endConstruction();

        // TODO: don't allow rewrites
        config = new SentenceVariablesFilter(context).visitNode(config);
        config = new CellEndLabelFilter(context).visitNode(config);
        config = new CellTypesFilter(context).visitNode(config);
        // config = new CorrectRewritePriorityFilter().visitNode(config);
        config = new CorrectKSeqFilter(context).visitNode(config);
        config = new CorrectCastPriorityFilter(context).visitNode(config);
        // config = new CheckBinaryPrecedenceFilter().visitNode(config);
        // config = new InclusionFilter(localModule).visitNode(config);
        // config = new VariableTypeInferenceFilter().visitNode(config);
        config = new AmbDuplicateFilter(context).visitNode(config);
        config = new TypeSystemFilter(context).visitNode(config);
        config = new VariableTypeInferenceFilter(context).visitNode(config);
        // config = new PriorityFilter().visitNode(config);
        config = new BestFitFilter(new GetFitnessUnitTypeCheckVisitor(context), context).visitNode(config);
        config = new TypeInferenceSupremumFilter(context).visitNode(config);
        config = new BestFitFilter(new GetFitnessUnitKCheckVisitor(context), context).visitNode(config);
        // config = new PreferAvoidFilter().visitNode(config);
        config = new NormalizeASTTransformer(context).visitNode(config);
        config = new FlattenListsFilter(context).visitNode(config);
        config = new AmbDuplicateFilter(context).visitNode(config);
        // last resort disambiguation
        // config = new AmbFilter().visitNode(config);
        return config;
    }
}<|MERGE_RESOLUTION|>--- conflicted
+++ resolved
@@ -271,20 +271,12 @@
             JavaClassesFactory.startConstruction(context);
             Map<String, CachedSentence> cachedDef;
             // load definition if possible
-<<<<<<< HEAD
-            if (new File(cacheFile).exists()) {
-                @SuppressWarnings("unchecked")
-                Map<String, CachedSentence> cachedDefTemp = BinaryLoader.load(Map.class, cacheFile);
-                cachedDef = cachedDefTemp;
-            } else
-=======
             try {
                 @SuppressWarnings("unchecked")
                 Map<String, CachedSentence> cachedDefTemp = (Map<String, CachedSentence>) BinaryLoader.loadWithThrow(cacheFile);
                 cachedDef = cachedDefTemp;
             } catch (IOException | ClassNotFoundException e) {
                 // it means the cache is not valid, or it doesn't exist
->>>>>>> 9219a1a0
                 cachedDef = new HashMap<>();
             }
 
