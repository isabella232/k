--- conflicted
+++ resolved
@@ -745,11 +745,7 @@
      * Contains the maximum position in the text which the parser managed to recognize.
      */
     public static class ParseError {
-<<<<<<< HEAD
         // TODO: replace the fields below with Location class
-=======
-        // TODO: replace these fields with Metadata.Location ?
->>>>>>> 5df8cbc7
         /// The character offset of the error
         public final int position;
         /// The column of the error
