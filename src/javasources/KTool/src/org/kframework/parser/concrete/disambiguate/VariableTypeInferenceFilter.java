// Copyright (c) 2012-2014 K Team. All Rights Reserved.
package org.kframework.parser.concrete.disambiguate;

import java.util.ArrayList;
import java.util.Collection;
import java.util.HashMap;
import java.util.HashSet;
import java.util.Map;
import java.util.Map.Entry;
import java.util.Set;

import com.google.common.collect.HashMultimap;
import com.google.common.collect.Multimap;
import org.kframework.compile.utils.MetaK;
import org.kframework.kil.ASTNode;
import org.kframework.kil.Ambiguity;
import org.kframework.kil.Sentence;
import org.kframework.kil.Sort;
import org.kframework.kil.Term;
import org.kframework.kil.Variable;
import org.kframework.kil.loader.Context;
import org.kframework.kil.visitors.ParseForestTransformer;
import org.kframework.kil.visitors.BasicVisitor;
import org.kframework.kil.visitors.exceptions.ParseFailedException;
import org.kframework.utils.errorsystem.KException;
import org.kframework.utils.errorsystem.KException.ExceptionType;
import org.kframework.utils.errorsystem.KException.KExceptionGroup;
import org.kframework.utils.general.GlobalSettings;

public class VariableTypeInferenceFilter extends ParseForestTransformer {

    public VariableTypeInferenceFilter(Context context) {
        super("Variable type inference", context);
    }

    @Override
    public ASTNode visit(Sentence r, Void _) throws ParseFailedException {
        r = (Sentence) new RemoveDuplicateVariables(context).visitNode(r);

        CollectVariablesVisitor vars = new CollectVariablesVisitor(context);
        vars.visitNode(r);

        Map<String, Variable> varDeclMap = new HashMap<String, Variable>();
        // for each variable name do checks or type errors
        for (Entry<String, java.util.List<Variable>> varEntry : vars.getVars().entrySet()) {
            java.util.List<Variable> varList = varEntry.getValue();

            // check to see if you have variable declarations with two different sorts
            if (varList.size() > 1) {
                for (Variable v1 : varList) {
                    for (Variable v2 : varList)
                        if (v1 != v2)
                            if (!v1.getSort().equals(v2.getSort())) {
                                String msg = "Variable '" + v1.getName() + "' declared with two different sorts: " + v1.getSort() + " and " + v2.getSort();
                                throw new ParseFailedException(new KException(ExceptionType.ERROR, KExceptionGroup.CRITICAL, msg, getName(), v1.getFilename(), v1.getLocation()));
                            }
                    // if there are more than one declaration then prefer the one that is semantically typed
                    if (!v1.isSyntactic()) {
                        varDeclMap.put(v1.getName(), v1);
                    }
                }
            }
            // if no semantic casts were found, then just choose the first syntactic restriction
            Variable var = varList.iterator().next();
            if (!varDeclMap.containsKey(var.getName()))
                varDeclMap.put(var.getName(), var);
        }
        // after finding all of the variable declarations traverse the tree to disambiguate
        r = (Sentence) new VariableTypeFilter(varDeclMap, false, context).visitNode(r);
        r = (Sentence) new TypeSystemFilter(context).visitNode(r);
        r = (Sentence) new TypeInferenceSupremumFilter(context).visitNode(r);

        boolean varTypeInference = true;
        if (varTypeInference) {
            CollectExpectedVariablesVisitor vars2 = new CollectExpectedVariablesVisitor(context);
            vars2.visitNode(r);

            Set<Multimap<String, String>> solutions = new HashSet<>();
            String fails = null;
            Set<String> failsAmb = null;
            String failsAmbName = null;
            for (Multimap<String, String> variant : vars2.vars) {
                // take each solution and do GLB on every variable
                Multimap<String, String> solution = HashMultimap.create();
                for (String key : variant.keySet()) {
                    Collection<String> values = variant.get(key);
                    Set<String> mins = new HashSet<String>();
                    for (Sort sort : context.definedSorts) { // for every declared sort
                        boolean min = true;
<<<<<<< HEAD
                        for (String var : values) {
                            if (!context.isSubsortedEq(var, sort)) {
=======
                        for (String var : entry.getValue()) {
                            if (!context.isSubsortedEq(Sort.of(var), sort)) {
>>>>>>> dfc0588c
                                min = false;
                                break;
                            }
                        }
                        if (min)
                            mins.add(sort.getName());
                    }
                    if (mins.size() == 0) {
                        fails = key;
                        solution.clear();
                        break;
                    } else if (mins.size() > 1) {
                        java.util.Set<String> maxSorts = new HashSet<String>();

                        for (String vv1 : mins) {
                            boolean maxSort = true;
                            for (String vv2 : mins)
                                if (context.isSubsorted(Sort.of(vv2), Sort.of(vv1)))
                                    maxSort = false;
                            if (maxSort)
                                maxSorts.add(vv1);
                        }

                        if (maxSorts.size() == 1)
                            solution.putAll(key, maxSorts);
                        else {
                            failsAmb = maxSorts;
                            failsAmbName = key;
                            solution.clear();
                            break;
                        }
                    } else {
                        solution.putAll(key, mins);
                    }
                }
                // I found a solution that fits everywhere, then store it for disambiguation
                if (!solution.isEmpty())
                    solutions.add(solution);
            }
            if (!vars2.vars.isEmpty()) {
                if (solutions.size() == 0) {
                    if (fails != null) {
                        String msg = "Could not infer a sort for variable '" + fails + "' to match every location.";
                        throw new ParseFailedException(new KException(ExceptionType.ERROR, KExceptionGroup.CRITICAL, msg, r.getFilename(), r.getLocation()));
                    } else {
                        // Failure when in the same solution I can't find a unique sort for a specific variable.
                        String msg = "Could not infer a unique sort for variable '" + failsAmbName + "'.";
                        msg += " Possible sorts: ";
                        for (String vv1 : failsAmb)
                            msg += vv1 + ", ";
                        msg = msg.substring(0, msg.length() - 2);
                        throw new ParseFailedException(new KException(ExceptionType.ERROR, KExceptionGroup.CRITICAL, msg, r.getFilename(), r.getLocation()));

                    }
                } else if (solutions.size() == 1) {
                    Multimap<String, String> sol1 = solutions.iterator().next();
                    for (String key : sol1.keySet()) {
                        Variable var = new Variable(key, null);
                        var.setUserTyped(false);
<<<<<<< HEAD
                        var.setExpectedSort(sol1.get(key).iterator().next());
=======
                        var.setExpectedSort(Sort.of(entry.getValue().iterator().next()));
>>>>>>> dfc0588c
                        var.setSyntactic(false);
                        varDeclMap.put(key, var);
                    }
                    try {
                        r = (Sentence) new VariableTypeFilter(varDeclMap, true, context).visitNode(r);
                    } catch (ParseFailedException e) {
                        e.report();
                    }
                    // correct the sorts for each variable after type inference
                    CollectRemainingVarsVisitor vars3 = new CollectRemainingVarsVisitor(context);
                    vars3.visitNode(r);

                    varDeclMap.clear();
                    // for each variable name do checks or type inference
                    for (Entry<String, java.util.List<Variable>> varEntry : vars3.vars.entrySet()) {
                        java.util.List<Variable> varList = varEntry.getValue();
                        // It means that this variable has already been defined somewhere
                        // no need to do type inference for it
                        if (vars3.typedVars.contains(varEntry.getKey()))
                            continue;

                        // divide into locations
                        Map<String, java.util.Set<Variable>> varLoc = new HashMap<>();
                        for (Variable var : varList) {
                            if (varLoc.containsKey(var.getLocation()))
                                varLoc.get(var.getLocation()).add(var);
                            else {
                                java.util.Set<Variable> varss = new HashSet<>();
                                varss.add(var);
                                varLoc.put(var.getLocation(), varss);
                            }
                        }

                        // choose maximum on each location
                        for (Map.Entry<String, Set<Variable>> ent : varLoc.entrySet()) {
                            Variable vmax = ent.getValue().iterator().next();
                            for (Variable vv1 : ent.getValue()) {
                                if (context.isSubsorted(vv1.getSort(), vmax.getSort()))
                                    vmax = vv1;
                            }
                            ent.getValue().clear();
                            ent.getValue().add(vmax);
                        }

                        // choose minimum on all locations
                        Variable vmin = varLoc.entrySet().iterator().next().getValue().iterator().next();
                        for (Map.Entry<String, Set<Variable>> ent : varLoc.entrySet()) {
                            Variable vloc = ent.getValue().iterator().next();
                            if (context.isSubsorted(vmin.getSort(), vloc.getSort()))
                                vmin = vloc;
                        }

                        // store the solution for later disambiguation
                        varDeclMap.put(vmin.getName(), vmin);
                        String msg = "Variable '" + vmin.getName() + "' was not declared. Assuming sort " + vmin.getSort() + " and expected sort " + vmin.getExpectedSort() + ".";
                        GlobalSettings.kem.register(new KException(ExceptionType.HIDDENWARNING, KExceptionGroup.COMPILER, msg, vmin.getFilename(), vmin.getLocation()));
                    }
                    // after type inference for concrete sorts, reject erroneous branches
                    if (!varDeclMap.isEmpty()) {
                        try {
                            r = (Sentence) new VariableTypeFilter(varDeclMap, false, context).visitNode(r);
                        } catch (ParseFailedException e) {
                            e.report();
                        }
                    }
                } else {
                    Multimap<String, String> collect = HashMultimap.create();
                    for (Multimap<String, String> sol : solutions) {
                        collect.putAll(sol);
                    }
                    for (String key : collect.keySet()) {
                        Collection<String> values = collect.get(key);
                        if (values.size() > 1) {
                            String msg = "Could not infer a unique sort for variable '" + key + "'.";
                            msg += " Possible sorts: ";
                            for (String vv1 : values)
                                msg += vv1 + ", ";
                            msg = msg.substring(0, msg.length() - 2);
                            throw new ParseFailedException(new KException(ExceptionType.ERROR, KExceptionGroup.CRITICAL, msg, r.getFilename(), r.getLocation()));
                        }
                    }
                    // The above loop looks for variables that can have multiple sorts, collected from multiple solutions.
                    // In rare cases (couldn't think of one right now) it may be that the
                    // solution may be different because of different variable names

                    // Ok, I found one example now. In C with unified-builtins, the follow restriction for ==Set doesn't work
                    // and it creates multiple parses with different amounts of variables
                    // This makes it that I can't disambiguate properly
                    // I can't think of a quick fix... actually any fix. I will delay it for the new parser.
                    String msg = "Unsolvable ambiguities. Please write the rule in labeled form.\n (Generally because of __ productions mixing with variables).";
                    throw new ParseFailedException(new KException(ExceptionType.ERROR, KExceptionGroup.CRITICAL, msg, r.getFilename(), r.getLocation()));
                    //assert false : "An error message should have been thrown here in the above loop.";
                }
            }
        }

        // type inference and error reporting
        // -- Error: type mismatch for variable... (when the declared variable doesn't fit everywhere)
        // -- Error: could not infer a sort for variable... (when there is no solution left)
        // -- Error: could not infer a unique sort for variable... (when there is more than one solution)
        // -- Warning: untyped variable, assuming sort...

        return r;
    }

    /**
     * Removes ambiguities of the type amb(M:Map, M:MapItem)
     * Chose the maximum
     * @author Radu
     *
     */
    public class RemoveDuplicateVariables extends ParseForestTransformer {
        public RemoveDuplicateVariables(Context context) {
            super(RemoveDuplicateVariables.class.toString(), context);
        }

        @Override
        public ASTNode visit(Ambiguity amb, Void _) throws ParseFailedException {
            Set<Term> maxterms = new HashSet<Term>();
            for (Term t : amb.getContents()) {
                if (t instanceof Variable) {
                    // for variables only, find maximum
                    boolean max = true;
                    for (Term t1 : amb.getContents()) {
                        if (t1 != t && t1 instanceof Variable && context.isSubsorted(t1.getSort(), t.getSort())) {
                            max = false;
                            break;
                        }
                    }
                    if (max)
                        maxterms.add(t);
                } else
                    maxterms.add(t);
            }

            if (maxterms.size() == 1) {
                return this.visitNode(maxterms.iterator().next());
            } else if (maxterms.size() > 1)
                amb.setContents(new ArrayList<Term>(maxterms));

            return super.visit(amb, _);
        }
    }

    public class CollectRemainingVarsVisitor extends BasicVisitor {
        public CollectRemainingVarsVisitor(Context context) {
            super(context);
        }

        public java.util.Map<String, java.util.List<Variable>> vars = new HashMap<String, java.util.List<Variable>>();
        public Set<String> typedVars = new HashSet<>();

        @Override
        public Void visit(Variable var, Void _) {
            if (!var.getName().equals(MetaK.Constants.anyVarSymbol)) {
                if (!var.isUserTyped()) {
                    if (vars.containsKey(var.getName()))
                        vars.get(var.getName()).add(var);
                    else {
                        java.util.List<Variable> varss = new ArrayList<Variable>();
                        varss.add(var);
                        vars.put(var.getName(), varss);
                    }
                } else
                    typedVars.add(var.getName());
            }
            return null;
        }
    }
}<|MERGE_RESOLUTION|>--- conflicted
+++ resolved
@@ -87,13 +87,8 @@
                     Set<String> mins = new HashSet<String>();
                     for (Sort sort : context.definedSorts) { // for every declared sort
                         boolean min = true;
-<<<<<<< HEAD
                         for (String var : values) {
-                            if (!context.isSubsortedEq(var, sort)) {
-=======
-                        for (String var : entry.getValue()) {
                             if (!context.isSubsortedEq(Sort.of(var), sort)) {
->>>>>>> dfc0588c
                                 min = false;
                                 break;
                             }
@@ -153,11 +148,7 @@
                     for (String key : sol1.keySet()) {
                         Variable var = new Variable(key, null);
                         var.setUserTyped(false);
-<<<<<<< HEAD
-                        var.setExpectedSort(sol1.get(key).iterator().next());
-=======
-                        var.setExpectedSort(Sort.of(entry.getValue().iterator().next()));
->>>>>>> dfc0588c
+                        var.setExpectedSort(Sort.of(sol1.get(key).iterator().next()));
                         var.setSyntactic(false);
                         varDeclMap.put(key, var);
                     }
