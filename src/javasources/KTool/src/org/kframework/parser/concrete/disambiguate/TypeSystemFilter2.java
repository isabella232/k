// Copyright (c) 2013-2014 K Team. All Rights Reserved.
package org.kframework.parser.concrete.disambiguate;

import org.kframework.kil.*;
import org.kframework.kil.loader.Context;
import org.kframework.kil.visitors.LocalTransformer;
import org.kframework.kil.visitors.exceptions.ParseFailedException;
import org.kframework.utils.errorsystem.KException;
import org.kframework.utils.errorsystem.KException.ExceptionType;
import org.kframework.utils.errorsystem.KException.KExceptionGroup;

import java.util.ArrayList;

public class TypeSystemFilter2 extends LocalTransformer {

<<<<<<< HEAD
    private String maxSort;
    // if true, reject anything which is not below maxSort, even K
    private final boolean strict;

    public TypeSystemFilter2(String maxSort, org.kframework.kil.loader.Context context) {
        super(TypeSystemFilter2.class.getName(), context);
=======
    private Sort maxSort;

    public TypeSystemFilter2(Sort maxSort, org.kframework.kil.loader.Context context) {
        super("Type system", context);
>>>>>>> dfc0588c
        this.maxSort = maxSort;
        strict = false;
    }

    public TypeSystemFilter2(String maxSort, boolean strict, org.kframework.kil.loader.Context context) {
        super(TypeSystemFilter2.class.getName(), context);
        this.maxSort = maxSort;
        this.strict = strict;
    }

    public TypeSystemFilter2(TypeSystemFilter2 tsf, Context context) {
        super(TypeSystemFilter2.class.getName(), context);
        this.maxSort = tsf.maxSort;
        this.strict = tsf.strict;
    }

    @Override
    public ASTNode visit(Term trm, Void _) throws ParseFailedException {
<<<<<<< HEAD
        boolean error = false;
        if (strict && !trm.getSort().equals(maxSort))
            error = true;
        if ((!trm.getSort().equals(KSorts.K) &&
             !trm.getSort().equals(KSorts.KITEM) &&
             !trm.getSort().equals(KSorts.KRESULT)))
            if (!context.isSubsortedEq(maxSort, trm.getSort()))
                error = true;
        if (error) {
            KException kex = new KException(
                    ExceptionType.ERROR,
                    KExceptionGroup.CRITICAL,
                    "type error: unexpected term '" + trm + "' of sort '" + trm.getSort()
                            + "', expected sort '" + maxSort + "'.",
                    getName(),
                    trm.getFilename(),
                    trm.getLocation());
            throw new ParseFailedException(kex);
=======
        if (!trm.getSort().equals(Sort.K) && !trm.getSort().equals(Sort.KITEM)
                && !trm.getSort().equals(Sort.KRESULT)) {
            if (!context.isSubsortedEq(maxSort, trm.getSort())) {
                KException kex = new KException(
                        ExceptionType.ERROR,
                        KExceptionGroup.CRITICAL,
                        "type error: unexpected term '" + trm + "' of sort '" + trm.getSort()
                                + "', expected sort '" + maxSort + "'.",
                        trm.getFilename(),
                        trm.getLocation());
                throw new ParseFailedException(kex);
            }
>>>>>>> dfc0588c
        }
        return trm;
    }

    @Override
    public ASTNode visit(Ambiguity node, Void _) throws ParseFailedException {
        ParseFailedException exception = null;
        ArrayList<Term> terms = new ArrayList<Term>();
        for (Term t : node.getContents()) {
            ASTNode result = null;
            try {
                result = this.visitNode(t);
                terms.add((Term) result);
            } catch (ParseFailedException e) {
                exception = e;
            }
        }
        if (terms.isEmpty())
            throw exception;
        if (terms.size() == 1) {
            return terms.get(0);
        }
        node.setContents(terms);
        return node;
    }

    @Override
    public ASTNode visit(Bracket node, Void _) throws ParseFailedException {
        node.setContent((Term) this.visitNode(node.getContent()));
        return node;
    }

    @Override
    public ASTNode visit(Rewrite node, Void _) throws ParseFailedException {
        Rewrite result = new Rewrite(node);
        result.replaceChildren(
                (Term) this.visitNode(node.getLeft()),
                (Term) this.visitNode(node.getRight()),
                context);
        result.setSort(maxSort);
        // if the left hand side is a function, check to see if the right hand side has the same sort
        if (node.getLeft() instanceof TermCons && ((TermCons) node.getLeft()).getProduction().containsAttribute("function")) {
            TypeSystemFilter2 tsf = new TypeSystemFilter2(node.getLeft().getSort(), context);
            node.setRight((Term) tsf.visitNode(node.getRight()), context);
            result.setSort(node.getLeft().getSort());
        }

        return result;
    }
}<|MERGE_RESOLUTION|>--- conflicted
+++ resolved
@@ -13,24 +13,17 @@
 
 public class TypeSystemFilter2 extends LocalTransformer {
 
-<<<<<<< HEAD
-    private String maxSort;
+    private Sort maxSort;
     // if true, reject anything which is not below maxSort, even K
     private final boolean strict;
 
-    public TypeSystemFilter2(String maxSort, org.kframework.kil.loader.Context context) {
+    public TypeSystemFilter2(Sort maxSort, org.kframework.kil.loader.Context context) {
         super(TypeSystemFilter2.class.getName(), context);
-=======
-    private Sort maxSort;
-
-    public TypeSystemFilter2(Sort maxSort, org.kframework.kil.loader.Context context) {
-        super("Type system", context);
->>>>>>> dfc0588c
         this.maxSort = maxSort;
         strict = false;
     }
 
-    public TypeSystemFilter2(String maxSort, boolean strict, org.kframework.kil.loader.Context context) {
+    public TypeSystemFilter2(Sort maxSort, boolean strict, org.kframework.kil.loader.Context context) {
         super(TypeSystemFilter2.class.getName(), context);
         this.maxSort = maxSort;
         this.strict = strict;
@@ -44,13 +37,12 @@
 
     @Override
     public ASTNode visit(Term trm, Void _) throws ParseFailedException {
-<<<<<<< HEAD
         boolean error = false;
         if (strict && !trm.getSort().equals(maxSort))
             error = true;
-        if ((!trm.getSort().equals(KSorts.K) &&
-             !trm.getSort().equals(KSorts.KITEM) &&
-             !trm.getSort().equals(KSorts.KRESULT)))
+        if ((!trm.getSort().equals(Sort.K) &&
+             !trm.getSort().equals(Sort.KITEM) &&
+             !trm.getSort().equals(Sort.KRESULT)))
             if (!context.isSubsortedEq(maxSort, trm.getSort()))
                 error = true;
         if (error) {
@@ -63,20 +55,6 @@
                     trm.getFilename(),
                     trm.getLocation());
             throw new ParseFailedException(kex);
-=======
-        if (!trm.getSort().equals(Sort.K) && !trm.getSort().equals(Sort.KITEM)
-                && !trm.getSort().equals(Sort.KRESULT)) {
-            if (!context.isSubsortedEq(maxSort, trm.getSort())) {
-                KException kex = new KException(
-                        ExceptionType.ERROR,
-                        KExceptionGroup.CRITICAL,
-                        "type error: unexpected term '" + trm + "' of sort '" + trm.getSort()
-                                + "', expected sort '" + maxSort + "'.",
-                        trm.getFilename(),
-                        trm.getLocation());
-                throw new ParseFailedException(kex);
-            }
->>>>>>> dfc0588c
         }
         return trm;
     }
