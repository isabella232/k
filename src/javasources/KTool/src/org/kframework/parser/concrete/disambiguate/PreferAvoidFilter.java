<<<<<<< HEAD
// Copyright (c) 2012-2014 K Team. All Rights Reserved.
=======
// Copyright (c) 2014 K Team. All Rights Reserved.
>>>>>>> b8ae2a62
package org.kframework.parser.concrete.disambiguate;

import java.util.ArrayList;

import org.kframework.kil.ASTNode;
import org.kframework.kil.Ambiguity;
import org.kframework.kil.IntBuiltin;
import org.kframework.kil.KApp;
import org.kframework.kil.Term;
import org.kframework.kil.TermCons;
import org.kframework.kil.loader.Context;
import org.kframework.kil.visitors.BasicTransformer;
import org.kframework.kil.visitors.exceptions.TransformerException;

public class PreferAvoidFilter extends BasicTransformer {
    public PreferAvoidFilter(Context context) {
        super("Ambiguity filter", context);
    }

    @Override
    public ASTNode visit(Ambiguity amb, Void _) throws TransformerException {
        java.util.List<Term> prefer = new ArrayList<Term>();
        java.util.List<Term> avoid = new ArrayList<Term>();

        for (ASTNode variant : amb.getContents()) {
            if (variant instanceof TermCons) {
                TermCons tc = (TermCons) variant;
                if (tc.getProduction().getAttributes().containsKey("prefer"))
                    prefer.add(tc);
                if (tc.getProduction().getAttributes().containsKey("avoid"))
                    avoid.add(tc);
            } else if (variant instanceof KApp) {
                // Adding int tokens to the prefer container in order to disambiguate between
                // negative numbers and unary minus.
                KApp kapp = (KApp) variant;
                if (kapp.getLabel() instanceof IntBuiltin) {
                    prefer.add(kapp);
                }
            }
        }

        ASTNode result = amb;

        if (!prefer.isEmpty()) {
            if (prefer.size() == 1)
                result = prefer.get(0);
            else {
                amb.setContents(prefer);
            }
        } else if (!avoid.isEmpty()) {
            if (avoid.size() < amb.getContents().size()) {
                amb.getContents().removeAll(avoid);
                if (amb.getContents().size() == 1)
                    result = amb.getContents().get(0);
            }
        }

        if (result == amb)
            return super.visit(result, _);
        else
            return this.visitNode(result);
    }
}<|MERGE_RESOLUTION|>--- conflicted
+++ resolved
@@ -1,8 +1,4 @@
-<<<<<<< HEAD
 // Copyright (c) 2012-2014 K Team. All Rights Reserved.
-=======
-// Copyright (c) 2014 K Team. All Rights Reserved.
->>>>>>> b8ae2a62
 package org.kframework.parser.concrete.disambiguate;
 
 import java.util.ArrayList;
