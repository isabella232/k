// Copyright (c) 2013-2014 K Team. All Rights Reserved.

package org.kframework.backend.java.kil;

import java.util.Collection;
import java.util.HashSet;
import java.util.List;
import java.util.Map;
import java.util.Set;

import org.kframework.backend.java.builtins.BoolToken;
import org.kframework.backend.java.indexing.IndexingPair;
import org.kframework.backend.java.rewritemachine.Instruction;
import org.kframework.backend.java.rewritemachine.KAbstractRewriteMachine;
import org.kframework.backend.java.symbolic.BottomUpVisitor;
import org.kframework.backend.java.symbolic.SymbolicConstraint;
import org.kframework.backend.java.symbolic.Transformer;
import org.kframework.backend.java.symbolic.UninterpretedConstraint;
import org.kframework.backend.java.symbolic.UninterpretedConstraint.Equality;
import org.kframework.backend.java.symbolic.VariableOccurrencesCounter;
import org.kframework.backend.java.symbolic.Visitor;
import org.kframework.backend.java.util.Utils;
import org.kframework.compile.checks.CheckVariables;
import org.kframework.kil.ASTNode;
import org.kframework.kil.Attribute;
import org.kframework.kil.Attributes;
import org.kframework.kil.loader.Constants;

import com.google.common.collect.HashMultiset;
import com.google.common.collect.ImmutableList;
import com.google.common.collect.ImmutableMap;
import com.google.common.collect.ImmutableSet;
import com.google.common.collect.Lists;
import com.google.common.collect.Multiset;
import com.google.common.collect.Sets;


/**
 * A K rule in the format of the Java Rewrite Engine.
 *
 * @author AndreiS
 */
public class Rule extends JavaSymbolicObject {

    private final String label;
    private final Term leftHandSide;
    private final Term rightHandSide;
    private final ImmutableList<Term> requires;
    private final ImmutableList<Term> ensures;
    private final ImmutableSet<Variable> freshVariables;
    private final UninterpretedConstraint lookups;
    private final IndexingPair indexingPair;
    private final boolean containsKCell;
    private final boolean hasUnboundVars;

    /**
     * Specifies whether this rule has been compiled to generate instructions
     * for the {@link KAbstractRewriteMachine}.
     */
    private boolean compiledForFastRewriting;
    /**
     * Left-hand sides of the local rewrite operations under read cells; such
     * left-hand sides are used as patterns to match against the subject term.
     */
    private final Map<String, Term> lhsOfReadCells;
    /**
     * Right-hand sides of the local rewrite operations under write cells.
     */
    private final Map<String, Term> rhsOfWriteCells;
    /**
     * @see Rule#computeReusableBoundVars()
     */
    private final Multiset<Variable> reusableVariables;
    /**
     * Ground cells inside the right-hand side of this rule. Since cells are
     * mutable, they must be copied when the RHS is instantiated to avoid
     * undesired sharing.
     */
    private final Set<String> groundCells;
    /**
     * Instructions generated from this rule to be executed by the
     * {@link KAbstractRewriteMachine}.
     */
    private final List<Instruction> instructions;

    /**
     * Unbound variables in the rule before kompilation; that is, all variables
     * on the rhs which do not appear in either lhs or fresh condition(s).
     * Therefore, variables that could be bound by side-condition(s) are also
     * counted. This definition of unbound variable is consistent with the
     * checking algorithm used in the {@link CheckVariables} pass.
     */
    private final ImmutableSet<Variable> unboundVars;
    private final boolean isSortPredicate;
    private final Sort predSort;
    private final KItem sortPredArg;

    public Rule(
            String label,
            Term leftHandSide,
            Term rightHandSide,
            Collection<Term> requires,
            Collection<Term> ensures,
            Collection<Variable> freshVariables,
            UninterpretedConstraint lookups,
            boolean compiledForFastRewriting,
            Map<String, Term> lhsOfReadCells,
            Map<String, Term> rhsOfWriteCells,
            Set<String> cellsToCopy,
            List<Instruction> instructions,
            Attributes attributes,
            Definition definition) {
        this.label = label;
        this.leftHandSide = leftHandSide;
        this.rightHandSide = rightHandSide;
        this.requires = ImmutableList.copyOf(requires);
        this.ensures = ImmutableList.copyOf(ensures);
        this.freshVariables = ImmutableSet.copyOf(freshVariables);
        this.lookups = lookups;

        super.setAttributes(attributes);

        if (attributes.containsKey(Constants.STDIN)
                || attributes.containsKey(Constants.STDOUT)
                || attributes.containsKey(Constants.STDERR)) {
            Variable listVar = (Variable) lhsOfReadCells.values().iterator().next();
            BuiltinList streamList = listVar instanceof ConcreteCollectionVariable ?
                    new BuiltinList() : new BuiltinList(listVar);
            for (Equality eq : Lists.reverse(lookups.equalities())) {
                streamList.addLeft(eq.rightHandSide());
            }
            this.indexingPair = attributes.containsKey(Constants.STDIN) ?
                    IndexingPair.getInstreamIndexingPair(streamList, definition) :
                    IndexingPair.getOutstreamIndexingPair(streamList, definition);
        } else {
            Collection<IndexingPair> indexingPairs = leftHandSide.getKCellIndexingPairs(definition);

            /*
             * Compute indexing information only if the left-hand side of this rule has precisely one
             * k cell; set indexing to top otherwise (this rule could rewrite any term).
             */
            if (indexingPairs.size() == 1) {
                this.indexingPair = indexingPairs.iterator().next();
            } else {
                this.indexingPair = IndexingPair.TOP;
            }
        }

        leftHandSide.accept(new BottomUpVisitor() {
            @Override
            public void visit(Cell cell) {
                if (cell.getLabel().equals("k")) {
                    tempContainsKCell = true;
                } else if (cell.contentKind() == Kind.CELL_COLLECTION) {
                    super.visit(cell);
                }
            }
        });
        containsKCell = tempContainsKCell;

        hasUnboundVars = super.containsAttribute(CheckVariables.UNBOUND_VARS);
        if (hasUnboundVars) {
            // TODO(YilongL): maybe compute unbound variables in the generic KIL instead
            Set<Variable> ubVars = new HashSet<>(rightHandSide.variableSet());
            ubVars.removeAll(leftHandSide.variableSet());
            for (UninterpretedConstraint.Equality eq : lookups.equalities()) {
                ubVars.remove(eq.leftHandSide());
            }
            unboundVars = ImmutableSet.copyOf(ubVars);
        } else {
            unboundVars = null;
        }
<<<<<<< HEAD
        
        isSortPredicate = isFunction()
                && definedKLabel().toString().startsWith("is");
        if (isSortPredicate) {
            predSort = definedKLabel().toString().substring(2);
            
=======

        isSortPredicate = isFunction() && functionKLabel().isSortPredicate();
        if (isSortPredicate) {
            predSort = functionKLabel().getPredicateSort();

>>>>>>> 06f930bf
            assert leftHandSide instanceof KItem
                    && rightHandSide.equals(BoolToken.TRUE)
                    && ((KList) ((KItem) leftHandSide).kList()).size() == 1 :
                        "unexpected sort predicate rule: " + this;
            Term arg = ((KList) ((KItem) leftHandSide).kList()).get(0);
            assert arg instanceof KItem : "unexpected sort predicate rule: " + this;
            sortPredArg = (KItem) arg;
        } else {
            predSort = null;
            sortPredArg = null;
        }

        // setting fields related to fast rewriting
        this.compiledForFastRewriting = compiledForFastRewriting;
        this.lhsOfReadCells     = compiledForFastRewriting ? ImmutableMap.copyOf(lhsOfReadCells) : null;
        this.rhsOfWriteCells    = compiledForFastRewriting ? ImmutableMap.copyOf(rhsOfWriteCells) : null;
        this.reusableVariables  = computeReusableBoundVars();
        this.groundCells        = cellsToCopy != null ? ImmutableSet.copyOf(cellsToCopy) : null;
        this.instructions       = compiledForFastRewriting ? ImmutableList.copyOf(instructions) : null;
    }

    /**
     * Private helper method that computes bound variables that can be reused to
     * instantiate the right-hand sides of the local rewrite operations.
     * <p>
     * Essentially, reusable bound variables are
     * <li>variables that occur in the left-hand sides of the rewrite operations
     * under read-write cells, plus
     * <li>variables in the key and value positions of data structure operations
     * (they are initially in the left-hand sides but moved to side conditions
     * during compilation)
     *
     * @return a multi-set representing reusable bound variables
     */
    private Multiset<Variable> computeReusableBoundVars() {
        Multiset<Variable> lhsVariablesToReuse = HashMultiset.create();
        if (compiledForFastRewriting) {
            Set<Term> lhsOfReadOnlyCell = Sets.newHashSet();
            /* add all variables that occur in the left-hand sides of read-write cells */
            for (Map.Entry<String, Term> entry : lhsOfReadCells.entrySet()) {
                String cellLabel = entry.getKey();
                Term lhs = entry.getValue();
                if (rhsOfWriteCells.containsKey(cellLabel)) {
                    lhsVariablesToReuse.addAll(VariableOccurrencesCounter.count(lhs));
                } else {
                    lhsOfReadOnlyCell.add(lhs);
                }
            }
            /* add variables that occur in the key and value positions of data
             * structure lookup operations under read-write cells */
            for (Equality eq : lookups.equalities()) {
                assert eq.leftHandSide() instanceof DataStructureLookupOrChoice;
                if (eq.leftHandSide() instanceof DataStructureLookup) {
                    DataStructureLookup lookup = (DataStructureLookup) eq.leftHandSide();
                    Term value = eq.rightHandSide();

                    if (!lhsOfReadOnlyCell.contains(lookup.base())) {
                        // do not double count base variable again
                        lhsVariablesToReuse.addAll(VariableOccurrencesCounter.count(lookup.key()));
                        lhsVariablesToReuse.addAll(VariableOccurrencesCounter.count(value));
                    }
                }
            }
        } else {
            lhsVariablesToReuse.addAll(VariableOccurrencesCounter.count(leftHandSide));
            for (Equality eq : lookups.equalities()) {
                assert eq.leftHandSide() instanceof DataStructureLookupOrChoice;
                if (eq.leftHandSide() instanceof DataStructureLookup) {
                    DataStructureLookup lookup = (DataStructureLookup) eq.leftHandSide();
                    Term value = eq.rightHandSide();

                    // do not double count base variable again
                    lhsVariablesToReuse.addAll(VariableOccurrencesCounter.count(lookup.key()));
                    lhsVariablesToReuse.addAll(VariableOccurrencesCounter.count(value));
                }
            }
        }

        return lhsVariablesToReuse;
    }

    private boolean tempContainsKCell = false;

    public String label() {
        return label;
    }

    public ImmutableList<Term> requires() {
        return requires;
    }

    public ImmutableList<Term> ensures() {
        return ensures;
    }

    public ImmutableSet<Variable> freshVariables() {
        return freshVariables;
    }

    public boolean hasUnboundVariables() {
        return hasUnboundVars;
    }

    public ImmutableSet<Variable> unboundVariables() {
        return unboundVars == null ? ImmutableSet.<Variable>of() : unboundVars;
    }

    /**
     * @return {@code true} if this rule is a sort predicate rule; otherwise,
     *         {@code false}
     */
    public boolean isSortPredicate() {
        return isSortPredicate;
    }

    /**
     * Gets the predicate sort if this rule is a sort predicate rule.
     */
    public Sort predicateSort() {
        assert isSortPredicate;

        return predSort;
    }

    /**
     * Gets the argument of the sort predicate if this rule is a sort predicate rule.
     */
    public KItem sortPredicateArgument() {
        assert isSortPredicate;

        return sortPredArg;
    }

    public boolean isFunction() {
        return super.containsAttribute(Attribute.FUNCTION_KEY);
    }

    public boolean isPattern() {
        return super.containsAttribute(Attribute.PATTERN_KEY);
    }

    public KLabelConstant definedKLabel() {
        assert isFunction() || isPattern();

        return (KLabelConstant) ((KItem) leftHandSide).kLabel();
    }

    /**
     * Returns a copy of this {@code Rule} with each {@link Variable} renamed to a fresh name.
     */
    public Rule getFreshRule(TermContext context) {
        return this.substitute(Variable.getFreshSubstitution(variableSet()), context);
    }

    public IndexingPair indexingPair() {
        return indexingPair;
    }

    public Term leftHandSide() {
        return leftHandSide;
    }

    public UninterpretedConstraint lookups() {
        return lookups;
    }

    public boolean containsKCell() {
        return containsKCell;
    }

    public Term rightHandSide() {
        return rightHandSide;
    }

    public boolean isCompiledForFastRewriting() {
        return compiledForFastRewriting;
    }

    public Map<String, Term> lhsOfReadCell() {
        return lhsOfReadCells;
    }

    public Map<String, Term> rhsOfWriteCell() {
        return rhsOfWriteCells;
    }

    public Multiset<Variable> reusableVariables() {
        return reusableVariables;
    }

    public Set<String> cellsToCopy() {
        return groundCells;
    }

    public List<Instruction> instructions() {
        return instructions;
    }

    @Override
    public Rule substitute(Map<Variable, ? extends Term> substitution, TermContext context) {
        return (Rule) super.substitute(substitution, context);
    }

    /**
     * Returns a new {@code Rule} instance obtained from this rule by substituting variable with
     * term.
     */
    @Override
    public Rule substituteWithBinders(Variable variable, Term term, TermContext context) {
        return (Rule) super.substituteWithBinders(variable, term, context);
    }

    @Override
    public boolean equals(Object object) {
        if (this == object) {
            return true;
        }

        if (!(object instanceof Rule)) {
            return false;
        }

        Rule rule = (Rule) object;
        return label.equals(rule.label)
                && leftHandSide.equals(rule.leftHandSide)
                && rightHandSide.equals(rule.rightHandSide)
                && requires.equals(rule.requires)
                && ensures.equals(rule.ensures)
                && lookups.equals(rule.lookups)
                && freshVariables.equals(rule.freshVariables);
    }

    @Override
    public int hashCode() {
        if (hashCode == 0) {
            hashCode = 1;
            hashCode = hashCode * Utils.HASH_PRIME + label.hashCode();
            hashCode = hashCode * Utils.HASH_PRIME + leftHandSide.hashCode();
            hashCode = hashCode * Utils.HASH_PRIME + rightHandSide.hashCode();
            hashCode = hashCode * Utils.HASH_PRIME + requires.hashCode();
            hashCode = hashCode * Utils.HASH_PRIME + ensures.hashCode();
            hashCode = hashCode * Utils.HASH_PRIME + lookups.hashCode();
            hashCode = hashCode * Utils.HASH_PRIME + freshVariables.hashCode();
        }
        return hashCode;
    }

    @Override
    public String toString() {
        String string = "rule ";
        if ((label != null) && (!label.isEmpty()))
            string += "[" + label + "]: ";
        string += leftHandSide + " => " + rightHandSide;
        if (requires != null) {
            string += " requires " + requires;
        }
        if (!lookups.equalities().isEmpty()) {
            if (requires == null) {
                string += " when ";
            } else {
                string += " " + SymbolicConstraint.SEPARATOR + " ";
            }
            string += lookups;
        }
        if (ensures != null) {
            string += " ensures " + ensures;
        }
        return string;
    }

    @Override
    public ASTNode accept(Transformer transformer) {
        return transformer.transform(this);
    }

    @Override
    public void accept(Visitor visitor) {
        visitor.visit(this);
    }
}<|MERGE_RESOLUTION|>--- conflicted
+++ resolved
@@ -170,20 +170,11 @@
         } else {
             unboundVars = null;
         }
-<<<<<<< HEAD
-        
-        isSortPredicate = isFunction()
-                && definedKLabel().toString().startsWith("is");
+
+        isSortPredicate = isFunction() && definedKLabel().isSortPredicate();
         if (isSortPredicate) {
-            predSort = definedKLabel().toString().substring(2);
-            
-=======
-
-        isSortPredicate = isFunction() && functionKLabel().isSortPredicate();
-        if (isSortPredicate) {
-            predSort = functionKLabel().getPredicateSort();
-
->>>>>>> 06f930bf
+            predSort = definedKLabel().getPredicateSort();
+
             assert leftHandSide instanceof KItem
                     && rightHandSide.equals(BoolToken.TRUE)
                     && ((KList) ((KItem) leftHandSide).kList()).size() == 1 :
