--- conflicted
+++ resolved
@@ -261,14 +261,9 @@
             }
 
             // TODO(AndreiS): find a better place for pattern expansion
-<<<<<<< HEAD
-            candidate.expandPatternsAndSimplify(true);
-=======
             if (!isMatching) {
-                candidate.expandPatterns(true);
-                candidate.simplify();
-            }
->>>>>>> 69b85daa
+                candidate.expandPatternsAndSimplify(true);
+            }
 
             if (Tool.instance() != Tool.KOMPILE) {
                 /*
