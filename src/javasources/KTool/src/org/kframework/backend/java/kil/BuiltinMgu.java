--- conflicted
+++ resolved
@@ -95,13 +95,13 @@
     }
     
     @Override
-<<<<<<< HEAD
     protected boolean computeHasCell() {
         return false;
-=======
+    }
+    
+    @Override
     public String toString() {
         return "Mgu(" + constraint.toString() + ")";
->>>>>>> 4aa3eca6
     }
 
 }