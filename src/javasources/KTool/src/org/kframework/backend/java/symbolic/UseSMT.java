--- conflicted
+++ resolved
@@ -11,11 +11,7 @@
 import com.microsoft.z3.Model;
 
 import org.kframework.backend.java.builtins.IntToken;
-<<<<<<< HEAD
-import org.kframework.backend.java.builtins.StringToken;
 import org.kframework.backend.java.kil.Sort;
-=======
->>>>>>> 778667c9
 import org.kframework.backend.java.kil.Term;
 import org.kframework.backend.java.kil.TermContext;
 import org.kframework.backend.java.kil.Variable;
@@ -59,7 +55,7 @@
 
                     IntToken avalue = IntToken.of(Integer.parseInt(resultFrg.toString()));
 
-                    resultBuilder.put((Term)akey, (Term)avalue);
+                    resultBuilder.put(akey, avalue);
                 }
 
 
