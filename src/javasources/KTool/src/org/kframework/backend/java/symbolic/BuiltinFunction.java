// Copyright (c) 2013-2014 K Team. All Rights Reserved.
package org.kframework.backend.java.symbolic;

import org.kframework.backend.java.kil.Definition;
import org.kframework.backend.java.kil.KLabelConstant;
import org.kframework.backend.java.kil.Term;
import org.kframework.backend.java.kil.TermContext;
import org.kframework.kil.Attribute;
import org.kframework.kil.Production;
import org.kframework.krun.K;
import org.kframework.utils.errorsystem.KException;
import org.kframework.utils.errorsystem.KException.ExceptionType;
import org.kframework.utils.errorsystem.KException.KExceptionGroup;
import org.kframework.utils.file.FileUtil;
import org.kframework.utils.file.KPaths;
import org.kframework.utils.general.GlobalSettings;

import java.io.IOException;
import java.lang.reflect.InvocationTargetException;
import java.lang.reflect.Method;
import java.util.Arrays;
import java.util.HashMap;
import java.util.Map;
import java.util.Properties;

import com.google.common.collect.ImmutableSet;

/**
 * Utility class that handles the builtin (hooked) operations and their Java
 * implementations.
 * 
 * @author AndreiS
 */
public class BuiltinFunction {

    private final String hookPropertiesFileName = "hooks.properties";

    /**
     * Set of hook module names excluded from evaluation during compilation, when each rule's
     * right-hand side and condition are partially evaluated. Certain functions, like functions
     * performing I/O operations or meta operations should only be evaluated at runtime.
     *
     * @see org.kframework.backend.java.symbolic.KILtoBackendJavaKILTransformer#evaluateDefinition(org.kframework.backend.java.kil.Definition)
     * @see org.kframework.backend.java.symbolic.KILtoBackendJavaKILTransformer#evaluateRule(org.kframework.backend.java.kil.Rule, org.kframework.backend.java.kil.Definition)
     */
<<<<<<< HEAD
    private final ImmutableSet<String> hookMetaModules = ImmutableSet.of("#META-K",
            "MetaK", "Visitor", "#IO", "#FRESH");
=======
    private static final ImmutableSet<String> hookMetaModules = ImmutableSet.of(
            "#META-K",
            "MetaK",
            "Visitor",
            "#IO",
            "#FRESH",
            "Substitution");
>>>>>>> 87fb0292

    /**
     * Map of {@link KLabelConstant} representation of builtin (hooked) operations to
     * {@link Method} representation of Java implementation of said operations.
     */
    private Map<KLabelConstant, Method> table = new HashMap<KLabelConstant, Method>();

    public BuiltinFunction(Definition definition) {
        /* initialize {@code table} */
        String separator = System.getProperty("file.separator");
        String path = KPaths.getKBase(false) + separator + "include" + separator + "java";
        Properties properties = new Properties();

        String propertyFile = path + separator + hookPropertiesFileName;
        try {
            FileUtil.loadProperties(properties, propertyFile);
        } catch (IOException e) {
            if (definition.context().globalOptions.debug) {
                e.printStackTrace();
            }
            GlobalSettings.kem.register(new KException(ExceptionType.ERROR,
                    KExceptionGroup.INTERNAL, "Could not read from " + propertyFile));
        }

        for (String label : definition.context().labels.keySet()) {
            for (Production production : definition.context().productionsOf(label)) {
                if (production.getKLabel().equals(label) // make sure the label is a Klabel
                        && production.containsAttribute(Attribute.HOOK_KEY)) {
                    String hookAttribute = production.getAttribute(Attribute.HOOK_KEY);
                    String hookPrefix = hookAttribute.substring(0, hookAttribute.indexOf(":"));
                    /*
                     * exclude hook from evaluation during compilation if the hook is dynamic
                     * in nature (is related to I/O or to meta properties).
                     * */
                    if (K.do_kompilation && hookMetaModules.contains(hookPrefix)) {
                        continue;
                    }

                    String hook = properties.getProperty(hookAttribute);
                    if (hook == null) {
                        GlobalSettings.kem.register(new KException(
                                KException.ExceptionType.HIDDENWARNING,
                                KException.KExceptionGroup.CRITICAL, "missing entry in "
                                        + hookPropertiesFileName + " for hook " + hookAttribute,
                                production.getFilename(), production.getLocation()));
                        continue;
                    }

                    try {
                        String className = hook.substring(0, hook.lastIndexOf('.'));
                        String methodName = hook.substring(hook.lastIndexOf('.') + 1);
                        Class<?> c = Class.forName(className);
                        for (Method method : c.getDeclaredMethods()) {
                            if (method.getName().equals(methodName)) {
                                table.put(KLabelConstant.of(label, definition), method);
                                break;
                            }
                        }
                    } catch (ClassNotFoundException | SecurityException e) {
                        if (definition.context().globalOptions.debug) {
                            e.printStackTrace();
                        }
                        GlobalSettings.kem.register(new KException(
                                KException.ExceptionType.WARNING,
                                KException.KExceptionGroup.CRITICAL,
                                "missing implementation for hook " + hookAttribute + ":\n" + hook,
                                production.getFilename(), production.getLocation()));
                    }
                }
            }
        }
    }

    /**
     * Invokes the Java implementation of a builtin (hooked) operation.
     * 
     * @param context
     *            the {@code TermContext}
     * @param label
     *            the corresponding K label of the builtin operation
     * @param arguments
     *            the arguments of the builtin operation
     * @return the result of the builtin operation if the evaluation succeeds
     * @throws IllegalAccessException
     * @throws IllegalArgumentException
     */
    public Term invoke(TermContext context, KLabelConstant label, Term... arguments)
            throws IllegalAccessException, IllegalArgumentException, InvocationTargetException {
        Object[] args = Arrays.copyOf(arguments, arguments.length + 1, Object[].class);
        args[arguments.length] = context;
        // TODO(YilongL): is reflection/exception really the best way to
        // deal with builtin functions? builtin functions are supposed to be
        // super-fast...
        Method method = table.get(label);
        Term t = (Term) method.invoke(null, args);
        return t;
    }

    /**
     * Checks if the given K label represents a builtin (hooked) operation.
     * 
     * @param label
     *            the given K label
     * @return true if the given K label corresponds to a builtin operation;
     *         otherwise, false
     */
    public boolean isBuiltinKLabel(KLabelConstant label) {
        return table.containsKey(label);
    }

}<|MERGE_RESOLUTION|>--- conflicted
+++ resolved
@@ -43,18 +43,13 @@
      * @see org.kframework.backend.java.symbolic.KILtoBackendJavaKILTransformer#evaluateDefinition(org.kframework.backend.java.kil.Definition)
      * @see org.kframework.backend.java.symbolic.KILtoBackendJavaKILTransformer#evaluateRule(org.kframework.backend.java.kil.Rule, org.kframework.backend.java.kil.Definition)
      */
-<<<<<<< HEAD
-    private final ImmutableSet<String> hookMetaModules = ImmutableSet.of("#META-K",
-            "MetaK", "Visitor", "#IO", "#FRESH");
-=======
-    private static final ImmutableSet<String> hookMetaModules = ImmutableSet.of(
+    private final ImmutableSet<String> hookMetaModules = ImmutableSet.of(
             "#META-K",
             "MetaK",
             "Visitor",
             "#IO",
             "#FRESH",
             "Substitution");
->>>>>>> 87fb0292
 
     /**
      * Map of {@link KLabelConstant} representation of builtin (hooked) operations to
