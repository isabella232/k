--- conflicted
+++ resolved
@@ -43,7 +43,6 @@
      * @see org.kframework.backend.java.symbolic.KILtoBackendJavaKILTransformer#evaluateDefinition(org.kframework.backend.java.kil.Definition)
      * @see org.kframework.backend.java.symbolic.KILtoBackendJavaKILTransformer#evaluateRule(org.kframework.backend.java.kil.Rule, org.kframework.backend.java.kil.Definition)
      */
-<<<<<<< HEAD
     private static final ImmutableSet<String> hookMetaModules = ImmutableSet.of(
             "#META-K",
             "MetaK",
@@ -51,10 +50,6 @@
             "#IO",
             "#FRESH",
             "Substitution");
-=======
-    private static final ImmutableSet<String> hookMetaModules = ImmutableSet.of("#META-K",
-            "MetaK", "Visitor", "#IO", "#FRESH");
->>>>>>> 3c8f4aa6
 
     /**
      * Map of {@link KLabelConstant} representation of builtin (hooked) operations to
