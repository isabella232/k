--- conflicted
+++ resolved
@@ -1,8 +1,4 @@
-<<<<<<< HEAD
 // Copyright (c) 2013-2014 K Team. All Rights Reserved.
-=======
-// Copyright (c) 2014 K Team. All Rights Reserved.
->>>>>>> 05d25d47
 package org.kframework.kil;
 
 import java.util.HashMap;
