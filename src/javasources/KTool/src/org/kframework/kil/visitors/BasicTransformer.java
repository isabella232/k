--- conflicted
+++ resolved
@@ -1,9 +1,4 @@
-<<<<<<< HEAD
-// Copyright (C) 2014 K Team. All Rights Reserved.
-// Copyright (C) 2012-2014 K Team. All Rights Reserved.
-=======
-// Copyright (c) 2012-2014 K Team. All Rights Reserved.
->>>>>>> 02b8ed86
+// Copyright (c) 2014 K Team. All Rights Reserved.
 package org.kframework.kil.visitors;
 
 import java.util.ArrayList;
