--- conflicted
+++ resolved
@@ -1,27 +1,9 @@
 // Copyright (c) 2010-2014 K Team. All Rights Reserved.
 package org.kframework.krun;
 
-<<<<<<< HEAD
-=======
-import static org.apache.commons.io.FileUtils.writeStringToFile;
-
-import java.io.BufferedReader;
-import java.io.File;
-import java.io.IOException;
-import java.io.InputStreamReader;
 import java.util.ArrayList;
-import java.util.LinkedList;
 import java.util.List;
 
-import jline.ArgumentCompletor;
-import jline.Completor;
-import jline.ConsoleReader;
-import jline.FileNameCompletor;
-import jline.MultiCompletor;
-import jline.SimpleCompletor;
-
-import org.fusesource.jansi.AnsiString;
->>>>>>> c1c8937b
 import org.kframework.backend.java.symbolic.JavaExecutionOptions;
 import org.kframework.backend.java.symbolic.JavaSymbolicKRunModule;
 import org.kframework.kil.Attributes;
@@ -39,59 +21,32 @@
 import org.kframework.utils.inject.JCommanderModule.ExperimentalUsage;
 import org.kframework.utils.inject.JCommanderModule.Usage;
 import org.kframework.utils.inject.CommonModule;
+
 import com.google.inject.Inject;
 import com.google.inject.Module;
 
 public class KRunFrontEnd extends FrontEnd {
 
-    public static Module[] getModules(String[] args, Module... definitionSpecificModules) {
-        KRunOptions options = new KRunOptions();
-        JavaExecutionOptions javaOptions = new JavaExecutionOptions();
-
-        return new com.google.inject.Module[] {
-                new KRunModule(options),
-                new CommonModule(),
-                new JCommanderModule(args),
-                new JavaSymbolicKRunModule(javaOptions),
-                new KRunModule.MainExecutionContextModule(options, definitionSpecificModules),
-                new JavaSymbolicKRunModule.SimulationModule(definitionSpecificModules)
-        };
-    }
-
-<<<<<<< HEAD
     public static Module[] getDefinitionSpecificModules(String[] argv) {
         return new com.google.inject.Module[] {
                 new KRunModule.CommonModule(),
                 new DefinitionLoadingModule(),
                 new JavaSymbolicKRunModule.CommonModule()
         };
-=======
-    public static List<com.google.inject.Module> getModules(String[] args) {
-        try {
-            KRunOptions options = new KRunOptions();
-            JavaExecutionOptions javaOptions = new JavaExecutionOptions();
+    }
 
-            if (options.experimental.debuggerGui()) {
-                System.setProperty("java.awt.headless", "false");
-            }
+    public static List<Module> getModules(String[] args, Module... definitionSpecificModules) {
+        KRunOptions options = new KRunOptions();
+        JavaExecutionOptions javaOptions = new JavaExecutionOptions();
 
-            List<com.google.inject.Module> modules = new ArrayList<>();
-            modules.add(new KRunModule(options));
-            modules.add(new CommonModule());
-            modules.add(new JCommanderModule(args));
-            if (options.experimental.simulation != null) {
-                modules.add(new JavaSymbolicKRunModule.SimulationModule());
-                modules.add(new JavaSymbolicKRunModule.MainExecutionContextModule(options));
-            } else {
-                modules.add(new KRunModule.NoSimulationModule(options));
-            }
-            modules.add(new JavaSymbolicKRunModule(javaOptions));
-            return modules;
-        } catch (ParameterException ex) {
-            printBootError(ex.getMessage());
-            return null;
-        }
->>>>>>> c1c8937b
+        List<Module> modules = new ArrayList<>();
+        modules.add(new KRunModule(options));
+        modules.add(new CommonModule());
+        modules.add(new JCommanderModule(args));
+        modules.add(new JavaSymbolicKRunModule(javaOptions));
+        modules.add(new KRunModule.MainExecutionContextModule(options, definitionSpecificModules));
+        modules.add(new JavaSymbolicKRunModule.SimulationModule(definitionSpecificModules));
+        return modules;
     }
 
     private final TransformationProvider<Transformation<Void, Void>> toolProvider;
