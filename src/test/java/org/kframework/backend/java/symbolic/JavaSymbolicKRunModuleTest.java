// Copyright (c) 2014 K Team. All Rights Reserved.
package org.kframework.backend.java.symbolic;

import static org.junit.Assert.assertTrue;
import static org.mockito.Mockito.when;

import java.util.HashMap;

import org.junit.Before;
import org.junit.Test;
import org.kframework.backend.java.kil.Definition;
import org.kframework.backend.java.ksimulation.Simulator;
import org.kframework.kil.KSequence;
import org.kframework.kil.Production;
import org.kframework.krun.KRunFrontEnd;
import org.kframework.krun.tools.Debugger;
import org.kframework.krun.tools.Executor;
import org.kframework.krun.tools.GuiDebugger;
import org.kframework.krun.tools.Prover;
import org.kframework.main.FrontEnd;
import org.kframework.utils.BaseTestCase;
import org.kframework.utils.inject.Main;
import org.mockito.Mock;

import com.google.common.collect.HashMultimap;
import com.google.inject.AbstractModule;
import com.google.inject.Guice;
import com.google.inject.Injector;
import com.google.inject.Key;
import com.google.inject.Module;
import com.google.inject.util.Modules;

import java.util.List;

public class JavaSymbolicKRunModuleTest extends BaseTestCase {

    @Mock
    Definition definition;

    @Before
    public void setUp() {
        context.klabels = HashMultimap.<String, Production>create();
        context.configVarSorts = new HashMap<>();
        when(rp.runParserOrDie("kast", "foo.c", false, null, context)).thenReturn(KSequence.EMPTY);
    }

    @Test
<<<<<<< HEAD
    public void testCreateInjectionJava() {
        context.kompileOptions.backend = "java";
        String[] argv = new String[] { "foo.c" };
        Module[] definitionSpecificModules = KRunFrontEnd.getDefinitionSpecificModules(argv);
        Module definitionSpecificModuleOverride = Modules.override(definitionSpecificModules).with(new TestModule());
        Module[] modules = KRunFrontEnd.getModules(argv, definitionSpecificModuleOverride);
=======
    public void testCreateInjectionSimulation() {
        String[] argv = new String[] { "foo.c", "--simulation", "bar.c" };
        List<Module> modules = KRunFrontEnd.getModules(argv);
        for (int i = 0; i < modules.size(); i++) {
            //we have to override private modules one at a time to override private bindings
            if (modules.get(i) instanceof MainExecutionContextModule
                    || modules.get(i) instanceof SimulationModule) {
                modules.set(i, Modules.override(modules.get(i)).with(new TestModule()));
            }
        }
>>>>>>> c1c8937b
        Injector injector = Guice.createInjector(modules);
        assertTrue(injector.getInstance(FrontEnd.class) instanceof KRunFrontEnd);
        injector.getInstance(Key.get(Executor.class, Main.class));
        injector.getInstance(Key.get(Debugger.class, Main.class));
        injector.getInstance(Key.get(GuiDebugger.class, Main.class));
        injector.getInstance(Key.get(Prover.class, Main.class));
        injector.getInstance(Key.get(Simulator.class, Main.class));
    }

    public class TestModule extends AbstractModule {
        @Override
        protected void configure() {
            install(new BaseTestCase.TestModule());
            bind(Definition.class).toInstance(definition);
        }
    }
}<|MERGE_RESOLUTION|>--- conflicted
+++ resolved
@@ -45,25 +45,12 @@
     }
 
     @Test
-<<<<<<< HEAD
     public void testCreateInjectionJava() {
         context.kompileOptions.backend = "java";
         String[] argv = new String[] { "foo.c" };
         Module[] definitionSpecificModules = KRunFrontEnd.getDefinitionSpecificModules(argv);
         Module definitionSpecificModuleOverride = Modules.override(definitionSpecificModules).with(new TestModule());
-        Module[] modules = KRunFrontEnd.getModules(argv, definitionSpecificModuleOverride);
-=======
-    public void testCreateInjectionSimulation() {
-        String[] argv = new String[] { "foo.c", "--simulation", "bar.c" };
-        List<Module> modules = KRunFrontEnd.getModules(argv);
-        for (int i = 0; i < modules.size(); i++) {
-            //we have to override private modules one at a time to override private bindings
-            if (modules.get(i) instanceof MainExecutionContextModule
-                    || modules.get(i) instanceof SimulationModule) {
-                modules.set(i, Modules.override(modules.get(i)).with(new TestModule()));
-            }
-        }
->>>>>>> c1c8937b
+        List<Module> modules = KRunFrontEnd.getModules(argv, definitionSpecificModuleOverride);
         Injector injector = Guice.createInjector(modules);
         assertTrue(injector.getInstance(FrontEnd.class) instanceof KRunFrontEnd);
         injector.getInstance(Key.get(Executor.class, Main.class));
