--- conflicted
+++ resolved
@@ -24,8 +24,7 @@
 
 
   def `match`(k: kore.K, rule: Rule): java.util.List[java.util.Map[kore.KVariable, kore.K]]
-
-<<<<<<< HEAD
+  
 
   /**
    * Execute a search of the Transition System.
@@ -37,7 +36,6 @@
    */
   def search(initialConfiguration: kore.K, depth: Optional[Integer], bound: Optional[Integer], pattern: Rule): List[_ <: Map[_ <: kore.KVariable, _ <: kore.K]]
 
-=======
+
   def executeAndMatch(k: kore.K, depth: Optional[Integer], rule: Rule): Tuple2[kore.K, java.util.List[java.util.Map[kore.KVariable, kore.K]]]
->>>>>>> f0cf4b3a
 }