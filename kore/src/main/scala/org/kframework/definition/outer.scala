// Copyright (c) 2014 K Team. All Rights Reserved.

package org.kframework.definition

import dk.brics.automaton.{BasicAutomata, RegExp, RunAutomaton, SpecialOperations}
import org.kframework.POSet
import org.kframework.attributes.Att
import org.kframework.kore.Unapply.{KApply, KLabel}
import org.kframework.kore._
import org.kframework.utils.errorsystem.KEMException

import javax.annotation.Nonnull

import scala.annotation.meta.param
import scala.collection.JavaConverters._

import collection._

trait OuterKORE

case class NonTerminalsWithUndefinedSortException(nonTerminals: Set[NonTerminal])
  extends AssertionError(nonTerminals.toString())

case class DivergingAttributesForTheSameKLabel(ps: Set[Production])
  extends AssertionError(ps.toString)

//object NonTerminalsWithUndefinedSortException {
//  def apply(nonTerminals: Set[NonTerminal]) =
//    new NonTerminalsWithUndefinedSortException(nonTerminals.toString, nonTerminals)
//
//}

case class Definition(
                       mainModule: Module,
                       mainSyntaxModule: Module,
                       entryModules: Set[Module],
                       att: Att = Att())
  extends DefinitionToString with OuterKORE {

  private def allModules(m: Module): Set[Module] = m.imports | (m.imports flatMap allModules) + m

  val modules = entryModules flatMap allModules

  assert(modules.contains(mainModule))
  assert(modules.contains(mainSyntaxModule))

  def getModule(name: String): Option[Module] = modules find { case m: Module => m.name == name; case _ => false }
}

<<<<<<< HEAD
trait Sorting {
  def computeSubsortPOSet(sentences: Set[Sentence]) = {
    val subsortRelations: Set[(Sort, Sort)] = sentences collect {
      case Production(endSort, Seq(NonTerminal(startSort)), _) => (startSort, endSort)
    }

    POSet(subsortRelations)
  }
}

trait GeneratingListSubsortProductions extends Sorting {

  def computeFromSentences(wipSentences: Set[Sentence]): Set[Sentence] = {
    val userLists = UserList.apply(wipSentences)

    val subsorts = computeSubsortPOSet(wipSentences)

    val listProductions =
      for (l1 <- userLists;
           l2 <- userLists
           if l1 != l2 && l1.klabel == l2.klabel &&
             subsorts.>(ADT.Sort(l1.childSort), ADT.Sort(l2.childSort))) yield {
        Production(ADT.Sort(l1.sort), Seq(NonTerminal(ADT.Sort(l2.sort))), Att().add(Att.generatedByListSubsorting))
      }

    listProductions.toSet
  }
}

object Module {
  def apply(name: String, imports: Set[Module], unresolvedLocalSentences: Set[Sentence], @(Nonnull@param) att: Att = Att()): Module = {
    new Module(name, imports, unresolvedLocalSentences, att)
  }
}

class Module(val name: String, val imports: Set[Module], unresolvedLocalSentences: Set[Sentence], @(Nonnull@param) val att: Att = Att())
  extends ModuleToString with KLabelMappings with OuterKORE with Sorting with GeneratingListSubsortProductions with Serializable {
=======
case class Module(name: String, imports: Set[Module], localSentences: Set[Sentence], @(Nonnull@param) att: Att = Att())
  extends ModuleToString with KLabelMappings with OuterKORE {
>>>>>>> c4ca46e6
  assert(att != null)

  private val importedSentences = imports flatMap {_.sentences}

  val listProductions = computeFromSentences(unresolvedLocalSentences | importedSentences)

  val localSentences = unresolvedLocalSentences | listProductions

  val sentences: Set[Sentence] = localSentences | importedSentences

  /** All the imported modules, calculated recursively. */
  lazy val importedModules: Set[Module] = imports | (imports flatMap {
    _.importedModules
  })

  val productions: Set[Production] = sentences collect { case p: Production => p }

  lazy val productionsFor: Map[KLabel, Set[Production]] =
    productions
      .collect({ case p if p.klabel != None => p })
      .groupBy(_.klabel.get)
      .map { case (l, ps) => (l, ps) }

  lazy val definedKLabels: Set[KLabel] =
    (productionsFor.keys.toSet | klabelsDefinedInRules.keys.toSet).filter(!_.isInstanceOf[KVariable])

<<<<<<< HEAD
  private def mergeMultiset(map1: Map[KLabel, Int], map2: Map[KLabel, Int]) = map1 ++ map2.map { case (k, v) => k -> (v + map1.getOrElse(k, 0)) }

=======
>>>>>>> c4ca46e6
  lazy val klabelsDefinedInRules: Map[KLabel, Int] = {
    def mergeMultiset(map1: Map[KLabel, Int], map2: Map[KLabel, Int]) = map1 ++ map2.map { case (k, v) => k -> (v + map1.getOrElse(k, 0)) }

    val transformer = new FoldK[Map[KLabel, Int]] {
      override def apply(k: KApply): Map[KLabel, Int] = merge(apply(k.klist), Map((k.klabel, 1)))

      override def apply(k: InjectedKLabel): Map[KLabel, Int] = Map((k.klabel, 1))

      def unit = Map()

      def merge(map1: Map[KLabel, Int], map2: Map[KLabel, Int]) = mergeMultiset(map1, map2)
    }
    rules.map(r => {
      mergeMultiset(transformer.apply(r.body), mergeMultiset(transformer.apply(r.requires), transformer.apply(r.ensures)))
    }).fold(Map())(mergeMultiset)
  }

  lazy val tokenProductionsFor: Map[Sort, Set[Production]] =
    productions
      .collect({ case p if p.att.contains("token") => p })
      .groupBy(_.sort)
      .map { case (s, ps) => (s, ps) }

  lazy val bracketProductionsFor: Map[Sort, Set[Production]] =
    productions
      .collect({ case p if p.att.contains("bracket") => p })
      .groupBy(_.sort)
      .map { case (s, ps) => (s, ps) }

  @transient lazy val sortFor: Map[KLabel, Sort] = productionsFor mapValues {_.head.sort}

  def optionSortFor(k: K): Option[Sort] = k match {
    case Unapply.KApply(l, _) => sortFor.get(l)
    case Unapply.KRewrite(_, r) => optionSortFor(r)
    case Unapply.KToken(_, sort) => Some(sort)
    case Unapply.KSequence(s) => optionSortFor(s.last)
  }

  def isSort(klabel: KLabel, s: Sort) = subsorts.<(sortFor(klabel), s)

  lazy val rules: Set[Rule] = sentences collect { case r: Rule => r }

  lazy val localRules: Set[Rule] = localSentences collect { case r: Rule => r }

  // Check that productions with the same klabel have identical attributes
  //  productionsFor.foreach {
  //    case (l, ps) =>
  //      if (ps.groupBy(_.att).size != 1)
  //        throw DivergingAttributesForTheSameKLabel(ps)
  //  }

  @transient lazy val attributesFor: Map[KLabel, Att] = productionsFor mapValues {mergeAttributes(_)}

  @transient lazy val signatureFor: Map[KLabel, Set[(Seq[Sort], Sort)]] =
    productionsFor mapValues {
      ps: Set[Production] =>
        ps.map {
          p: Production =>
            val params: Seq[Sort] = p.items collect { case NonTerminal(sort) => sort }
            (params, p.sort)
        }
    }

  val sortDeclarations: Set[SyntaxSort] = sentences.collect({ case s: SyntaxSort => s })

  lazy val sortDeclarationsFor: Map[Sort, Set[SyntaxSort]] =
    sortDeclarations
      .groupBy(_.sort)

  @transient lazy val sortAttributesFor: Map[Sort, Att] = sortDeclarationsFor mapValues {mergeAttributes(_)}

  private def mergeAttributes[T <: Sentence](p: Set[T]) = {
    val union = p.flatMap(_.att.att)
    val attMap = union.collect({ case t@KApply(KLabel(_), _) => t }).groupBy(_.klabel)
    Att(union.filter { k => !k.isInstanceOf[KApply] || attMap(k.asInstanceOf[KApply].klabel).size == 1 })
  }

  val definedSorts: Set[Sort] = (productions map {_.sort}) ++ (sortDeclarations map {_.sort})
  val usedCellSorts: Set[Sort] = productions.flatMap { p => p.items.collect { case NonTerminal(s) => s }
    .filter(s => s.name.endsWith("Cell") || s.name.endsWith("CellFragment"))
  }

  lazy val listSorts: Set[Sort] = sentences.collect({ case Production(srt, _, att1) if att1.contains("userList") =>
    srt
  })

  lazy val subsorts: POSet[Sort] = computeSubsortPOSet(sentences)

  private lazy val expressedPriorities: Set[(Tag, Tag)] =
    sentences
      .collect({ case SyntaxPriority(ps, _) => ps })
      .map { ps: Seq[Set[Tag]] =>
        val pairSetAndPenultimateTagSet = ps.foldLeft((Set[(Tag, Tag)](), Set[Tag]())) {
          case ((all, prev), current) =>
            val newPairs = for (a <- prev; b <- current) yield (a, b)

            (newPairs | all, current)
        }
        pairSetAndPenultimateTagSet._1 // we're only interested in the pair set part of the fold
      }.flatten
  lazy val priorities = POSet(expressedPriorities)
  lazy val leftAssoc = buildAssoc(Associativity.Left)
  lazy val rightAssoc = buildAssoc(Associativity.Right)

  private def buildAssoc(side: Associativity.Value): Set[(Tag, Tag)] = {
    sentences
      .collect({ case SyntaxAssociativity(`side` | Associativity.NonAssoc, ps, _) => ps })
      .map { ps: Set[Tag] =>
        for (a <- ps; b <- ps) yield (a, b)
      }.flatten
  }

  @transient lazy val freshFunctionFor: Map[Sort, KLabel] =
    productions.groupBy(_.sort).mapValues(_.filter(_.att.contains("freshGenerator")))
      .filter(_._2.nonEmpty).mapValues(_.map(p => p.klabel.get)).mapValues { set => {
      if (set.size > 1)
        throw KEMException.compilerError("Found more than one fresh generator for sort " + sortFor(set.head)
          + ". Found: " + set)
      else
        set.head
    }
    }

  // check that non-terminals have a defined sort
  private val nonTerminalsWithUndefinedSort = sentences flatMap {
    case p@Production(_, items, _) =>
      val res = items collect { case nt: NonTerminal if !definedSorts.contains(nt.sort) && !usedCellSorts.contains(nt.sort) => nt }
      if (!res.isEmpty)
        throw KEMException.compilerError("Could not find sorts: " + res.asJava, p)
      res
    case _ => Set()
  }
  if (!nonTerminalsWithUndefinedSort.isEmpty)
    throw new NonTerminalsWithUndefinedSortException(nonTerminalsWithUndefinedSort)

  override lazy val hashCode: Int = name.hashCode

  override def equals(that: Any) = that match {
    case m: Module => m.name == name && m.sentences == sentences
  }
}

// hooked but different from core, Import is a sentence here

trait Sentence {
  // marker
  val att: Att
}

// deprecated
case class Context(body: K, requires: K, att: Att = Att()) extends Sentence with OuterKORE with ContextToString

case class Rule(body: K, requires: K, ensures: K, att: Att = Att()) extends Sentence with RuleToString with OuterKORE

case class ModuleComment(comment: String, att: Att = Att()) extends Sentence with OuterKORE

// hooked

// syntax declarations

case class SyntaxPriority(priorities: Seq[Set[Tag]], att: Att = Att())
  extends Sentence with SyntaxPriorityToString with OuterKORE

object Associativity extends Enumeration {
  type Value1 = Value
  val Left, Right, NonAssoc, Unspecified = Value
}

case class SyntaxAssociativity(
                                assoc: Associativity.Value,
                                tags: Set[Tag],
                                att: Att = Att())
  extends Sentence with SyntaxAssociativityToString with OuterKORE

case class Tag(name: String) extends TagToString with OuterKORE

//trait Production {
//  def sort: Sort
//  def att: Att
//  def items: Seq[ProductionItem]
//  def klabel: Option[KLabel] =
//    att.get(Production.kLabelAttribute).headOption map { case KList(KToken(s, _, _)) => s } map { KLabel(_) }
//}

case class SyntaxSort(sort: Sort, att: Att = Att()) extends Sentence
  with SyntaxSortToString with OuterKORE {
  def items = Seq()
}

case class Production(sort: Sort, items: Seq[ProductionItem], att: Att)
  extends Sentence with ProductionToString {
  lazy val klabel: Option[KLabel] = att.get[String]("klabel") map {org.kframework.kore.KORE.KLabel(_)}

  override def equals(that: Any) = that match {
    case p@Production(`sort`, `items`, _) => this.klabel == p.klabel
    case _ => false
  }

  override lazy val hashCode: Int = (sort.hashCode() * 31 + items.hashCode()) * 31 + klabel.hashCode()

  def isSyntacticSubsort: Boolean =
    items.size == 1 && items.head.isInstanceOf[NonTerminal]

  def arity: Int = items.count(_.isInstanceOf[NonTerminal])

  def nonterminal(i: Int): NonTerminal = items.filter(_.isInstanceOf[NonTerminal])(i).asInstanceOf[NonTerminal]
}

object Production {
  def apply(klabel: String, sort: Sort, items: Seq[ProductionItem], att: Att = Att()): Production = {
    Production(sort, items, att + ("klabel" -> klabel))
  }

  val kLabelAttribute = "klabel"
}

// hooked but problematic, see kast-core.k

sealed trait ProductionItem extends OuterKORE

// marker

sealed trait TerminalLike extends ProductionItem {
  def pattern: RunAutomaton

  def followPattern: RunAutomaton

  def precedePattern: RunAutomaton
}

case class NonTerminal(sort: Sort) extends ProductionItem
  with NonTerminalToString

case class RegexTerminal(precedeRegex: String, regex: String, followRegex: String) extends TerminalLike with
  RegexTerminalToString {
  lazy val pattern = new RunAutomaton(new RegExp(regex).toAutomaton, false)
  lazy val followPattern = new RunAutomaton(new RegExp(followRegex).toAutomaton, false)
  lazy val precedePattern = {
    val unreversed = new RegExp(precedeRegex).toAutomaton
    SpecialOperations.reverse(unreversed)
    new RunAutomaton(unreversed, false)
  }
}

case class Terminal(value: String, followRegex: Seq[String]) extends TerminalLike // hooked
  with TerminalToString {
  def this(value: String) = this(value, Seq())

  lazy val pattern = new RunAutomaton(BasicAutomata.makeString(value), false)
  lazy val followPattern =
    new RunAutomaton(BasicAutomata.makeStringUnion(followRegex.toArray: _*), false)
  lazy val precedePattern = new RunAutomaton(BasicAutomata.makeEmpty(), false)
}

/* Helper constructors */
object NonTerminal {
  def apply(sort: String): NonTerminal = NonTerminal(ADT.Sort(sort))
}<|MERGE_RESOLUTION|>--- conflicted
+++ resolved
@@ -47,7 +47,6 @@
   def getModule(name: String): Option[Module] = modules find { case m: Module => m.name == name; case _ => false }
 }
 
-<<<<<<< HEAD
 trait Sorting {
   def computeSubsortPOSet(sentences: Set[Sentence]) = {
     val subsortRelations: Set[(Sort, Sort)] = sentences collect {
@@ -85,10 +84,6 @@
 
 class Module(val name: String, val imports: Set[Module], unresolvedLocalSentences: Set[Sentence], @(Nonnull@param) val att: Att = Att())
   extends ModuleToString with KLabelMappings with OuterKORE with Sorting with GeneratingListSubsortProductions with Serializable {
-=======
-case class Module(name: String, imports: Set[Module], localSentences: Set[Sentence], @(Nonnull@param) att: Att = Att())
-  extends ModuleToString with KLabelMappings with OuterKORE {
->>>>>>> c4ca46e6
   assert(att != null)
 
   private val importedSentences = imports flatMap {_.sentences}
@@ -115,11 +110,6 @@
   lazy val definedKLabels: Set[KLabel] =
     (productionsFor.keys.toSet | klabelsDefinedInRules.keys.toSet).filter(!_.isInstanceOf[KVariable])
 
-<<<<<<< HEAD
-  private def mergeMultiset(map1: Map[KLabel, Int], map2: Map[KLabel, Int]) = map1 ++ map2.map { case (k, v) => k -> (v + map1.getOrElse(k, 0)) }
-
-=======
->>>>>>> c4ca46e6
   lazy val klabelsDefinedInRules: Map[KLabel, Int] = {
     def mergeMultiset(map1: Map[KLabel, Int], map2: Map[KLabel, Int]) = map1 ++ map2.map { case (k, v) => k -> (v + map1.getOrElse(k, 0)) }
 
