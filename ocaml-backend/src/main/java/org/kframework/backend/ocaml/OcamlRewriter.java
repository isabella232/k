// Copyright (c) 2015 K Team. All Rights Reserved.
package org.kframework.backend.ocaml;

import com.google.inject.Inject;
import org.kframework.Rewriter;
import org.kframework.attributes.Source;
import org.kframework.definition.Module;
import org.kframework.definition.Rule;
import org.kframework.kompile.CompiledDefinition;
import org.kframework.kompile.KompileOptions;
import org.kframework.kore.K;
import org.kframework.kore.KVariable;
import org.kframework.main.GlobalOptions;
import org.kframework.utils.BinaryLoader;
import org.kframework.utils.errorsystem.KEMException;
import org.kframework.utils.errorsystem.KExceptionManager;
import org.kframework.utils.file.FileUtil;
import org.kframework.utils.inject.DefinitionScoped;
import org.kframework.utils.inject.RequestScoped;
import org.kframework.utils.koreparser.KoreParser;
import scala.Tuple2;

import java.io.IOException;
import java.util.ArrayList;
import java.util.HashMap;
import java.util.List;
import java.util.Map;
import java.util.Optional;
import java.util.function.Function;

import static org.kframework.kore.KORE.*;

@RequestScoped
public class OcamlRewriter implements Function<Module, Rewriter> {

    private final FileUtil files;
    private final CompiledDefinition def;
    private final DefinitionToOcaml converter;

    @Inject
    public OcamlRewriter(KExceptionManager kem, FileUtil files, GlobalOptions globalOptions, KompileOptions kompileOptions, CompiledDefinition def, InitializeDefinition init) {
        this.files = files;
        this.def = def;
        this.converter = new DefinitionToOcaml(kem, files, globalOptions, kompileOptions);
        converter.initialize(init.serialized, def);
    }

    @Override
    public Rewriter apply(Module module) {
        if (!module.equals(def.executionModule())) {
            throw KEMException.criticalError("Invalid module specified for rewriting. Ocaml backend only supports rewriting over" +
                    " the definition's main module.");
        }
        return new Rewriter() {
            @Override
            public List<? extends Map<? extends KVariable, ? extends K>> search(K initialConfig, Optional<Integer> depth, Optional<Integer> bound, Rule pattern) {
                return null;
            }

            @Override
            public K execute(K k, Optional<Integer> depth) {
                String ocaml = converter.execute(k, depth.orElse(-1), files.resolveTemp("run.out").getAbsolutePath());
                files.saveToTemp("pgm.ml", ocaml);
                String output = compileAndExecOcaml("pgm.ml");
                return parseOcamlOutput(output);
            }

            @Override
            public List<Map<KVariable, K>> match(K k, Rule rule) {
                String ocaml = converter.match(k, rule, files.resolveTemp("run.out").getAbsolutePath());
                files.saveToTemp("match.ml", ocaml);
                String output = compileAndExecOcaml("match.ml");
<<<<<<< HEAD
                String[] lines = output.split("\n");
                int count = Integer.parseInt(lines[0]);
                int line = 1;
                List<Map<KVariable, K>> list = new ArrayList<>();
                for (int i = 0; i < count; i++) {
                    Map<KVariable, K> map = new HashMap<>();
                    list.add(map);
                    for (; line < lines.length; line += 2) {
                        if (lines[line].equals("|")) {
                            line++;
                            break;
                        }
                        KVariable key = KVariable(lines[line]);
                        K value = parseOcamlOutput(lines[line + 1]);
                        map.put(key, value);
                    }
                }
                return list;
=======
                return parseOcamlSearchOutput(output);
            }

            @Override
            public Tuple2<K, List<Map<KVariable, K>>> executeAndMatch(K k, Optional<Integer> depth, Rule rule) {
                String ocaml = converter.executeAndMatch(k, depth.orElse(-1), rule, files.resolveTemp("run.out").getAbsolutePath(), files.resolveTemp("run.subst").getAbsolutePath());
                files.saveToTemp("pgm.ml", ocaml);
                String output = compileAndExecOcaml("pgm.ml");
                String subst = files.loadFromTemp("run.subst");
                return Tuple2.apply(parseOcamlOutput(output), parseOcamlSearchOutput(subst));
>>>>>>> f0cf4b3a
            }
        };
    }

    private List<Map<KVariable, K>> parseOcamlSearchOutput(String output) {
        String[] lines = output.split("\n");
        int count = Integer.parseInt(lines[0]);
        int line = 1;
        List<Map<KVariable, K>> list = new ArrayList<>();
        for (int i = 0; i < count; i++) {
            Map<KVariable, K> map = new HashMap<>();
            list.add(map);
            for (; line < lines.length; line += 2) {
                if (lines[line].equals("|")) {
                    line++;
                    break;
                }
                KVariable key = KVariable(lines[line]);
                K value = parseOcamlOutput(lines[line+1]);
                map.put(key, value);
            }
        }
        return list;
    }

    private K parseOcamlOutput(String output) {
        return KoreParser.parse(output, Source.apply(files.resolveTemp("run.out").getAbsolutePath()));
    }

    private String compileAndExecOcaml(String name) {
        try {
            ProcessBuilder pb = files.getProcessBuilder();
            if (DefinitionToOcaml.ocamlopt) {
                pb = pb.command("ocamlopt.opt", "-g", "-o", "a.out", "gmp.cmxa", "str.cmxa", "unix.cmxa", "-safe-string",
                        files.resolveKompiled("constants.cmx").getAbsolutePath(), files.resolveKompiled("prelude.cmx").getAbsolutePath(),
                        files.resolveKompiled("def.cmx").getAbsolutePath(),
                        "-I", "+gmp", "-I", files.resolveKompiled(".").getAbsolutePath(),
                        name);
            } else {
                pb = pb.command("ocamlc.opt", "-g", "-o", "a.out", "gmp.cma", "str.cma", "unix.cma", "-safe-string",
                        files.resolveKompiled("constants.cmo").getAbsolutePath(), files.resolveKompiled("prelude.cmo").getAbsolutePath(),
                        files.resolveKompiled("def.cmo").getAbsolutePath(),
                        "-I", "+gmp", "-I", files.resolveKompiled(".").getAbsolutePath(),
                        name);
            }
            Process p = pb.directory(files.resolveTemp("."))
                    .redirectError(files.resolveTemp("compile.err"))
                    .redirectOutput(files.resolveTemp("compile.out"))
                    .start();
            int exit = p.waitFor();
            if (exit != 0) {
                System.err.println(files.loadFromTemp("compile.err"));
                throw KEMException.criticalError("Failed to compile program to ocaml. See output for error information.");
            }
            Process p2 = files.getProcessBuilder()
                    .command(files.resolveTemp("a.out").getAbsolutePath())
                    .start();

            Thread in = new Thread(() -> {
                int count;
                byte[] buffer = new byte[8192];
                try {
                    while (true) {
                        if (System.in.available() > 0) {
                            count = System.in.read(buffer);
                            if (count < 0)
                                break;
                            p2.getOutputStream().write(buffer, 0, count);
                        } else {
                            Thread.sleep(100);
                        }
                    }
                    while ((count = System.in.read(buffer)) > 0) {
                        p2.getOutputStream().write(buffer, 0, count);
                    }
                } catch (IOException | InterruptedException e) {
                }
            });
            Thread out = new Thread(() -> {
                int count;
                byte[] buffer = new byte[8192];
                try {
                    while ((count = p2.getInputStream().read(buffer)) >= 0) {
                        System.out.write(buffer, 0, count);
                    }
                } catch (IOException e) {
                }
            });
            Thread err = new Thread(() -> {
                int count;
                byte[] buffer = new byte[8192];
                try {
                    while ((count = p2.getErrorStream().read(buffer)) >= 0) {
                        System.err.write(buffer, 0, count);
                    }
                } catch (IOException e) {
                }
            });
            in.start();
            out.start();
            err.start();

            exit = p2.waitFor();
            in.interrupt();
            in.join();
            out.join();
            err.join();
            System.out.flush();
            System.err.flush();
            if (exit != 0) {
                throw KEMException.criticalError("Failed to execute program in ocaml. See output for error information.");
            }
            return files.loadFromTemp("run.out");
        } catch (IOException e) {
            throw KEMException.criticalError("Failed to start ocamlopt: " + e.getMessage(), e);
        } catch (InterruptedException e) {
            Thread.currentThread().interrupt();
            throw KEMException.criticalError("Ocaml process interrupted.", e);
        }
    }

    @DefinitionScoped
    public static class InitializeDefinition {
        private final DefinitionToOcaml serialized;

        @Inject
        public InitializeDefinition(BinaryLoader loader, FileUtil files) {
            serialized = loader.loadOrDie(DefinitionToOcaml.class, files.resolveKompiled("ocaml_converter.bin"));
        }
    }
}<|MERGE_RESOLUTION|>--- conflicted
+++ resolved
@@ -70,7 +70,6 @@
                 String ocaml = converter.match(k, rule, files.resolveTemp("run.out").getAbsolutePath());
                 files.saveToTemp("match.ml", ocaml);
                 String output = compileAndExecOcaml("match.ml");
-<<<<<<< HEAD
                 String[] lines = output.split("\n");
                 int count = Integer.parseInt(lines[0]);
                 int line = 1;
@@ -88,8 +87,6 @@
                         map.put(key, value);
                     }
                 }
-                return list;
-=======
                 return parseOcamlSearchOutput(output);
             }
 
@@ -100,7 +97,6 @@
                 String output = compileAndExecOcaml("pgm.ml");
                 String subst = files.loadFromTemp("run.subst");
                 return Tuple2.apply(parseOcamlOutput(output), parseOcamlSearchOutput(subst));
->>>>>>> f0cf4b3a
             }
         };
     }
@@ -119,7 +115,7 @@
                     break;
                 }
                 KVariable key = KVariable(lines[line]);
-                K value = parseOcamlOutput(lines[line+1]);
+                K value = parseOcamlOutput(lines[line + 1]);
                 map.put(key, value);
             }
         }
