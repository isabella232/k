--- conflicted
+++ resolved
@@ -27,10 +27,7 @@
   rule #getVars1(((Set2KLabel S:Set)(.KList) => Set2KTerm(S:Set)),,_, _)
   rule #getVars1((L:KLabel(Ks:KList) => Ks),,_, _)
     when isVariable(L(Ks)) =/=K true andBool isSet(L(Ks)) =/=K true
-<<<<<<< HEAD
-// Grigore: new in order to deal with cc(.K)
-=======
->>>>>>> 1bfdde0c
+// Traian: new in order to deal with cc(.K)
   rule #getVars1((.K => .KList),,_, _) 
   rule #getVars1(.KList, S:Set) => vars(S)
 
@@ -267,10 +264,7 @@
 
   rule #substitutePlainList(L:KLabel(Ks:KList), M:Map)
     => #substitutePlainList1(L:KLabel(Ks), M, .KList)
-<<<<<<< HEAD
-// Grigore: new in order to deal with cc(.K)
-=======
->>>>>>> 1bfdde0c
+// Traian: new in order to deal with cc(.K)
   rule #substitutePlainList(.K, _) => .K
   
   rule #substitutePlainList1(_:KLabel((K:K => .KList),,_), M:Map, _,,
