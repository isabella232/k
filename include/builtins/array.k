// Copyright (c) 2013-2014 K Team. All Rights Reserved.
require "int.k"

module ARRAY-SYNTAX
  syntax Array ::= "store"       "(" Array "," Int "," K ")"  [smtlib(store)]
<<<<<<< HEAD
                  | "const-array" "(" Int "," K ")"

  syntax K ::= "select" "(" Array "," Int ")"  [smtlib(select)]
=======
  	       	 | "const-array" "(" Int "," K ")" 
		 
  syntax KItem ::= "select" "(" Array "," Int ")"  [smtlib(select)]
>>>>>>> dfb82ef2

  syntax Int ::= "size-of-array" "(" Array ")" [function, symbolic-function]
endmodule


module ARRAY
  imports ARRAY-SYNTAX
  imports K-EQUAL-HOOKS
  imports INT-HOOKS
  imports BOOL-HOOKS
  imports STRING-HOOKS

  // main array axioms
<<<<<<< HEAD
  rule select(store(_:Array, I:Int, V:K), J:Int) => V
=======
  rule select(store(_:Array, I:Int, V:K), J:Int) => V 
>>>>>>> dfb82ef2
       when I ==Int J [symbolic-kompile]
  rule select(store(A:Array, I:Int, _:K), J:Int) => select(A, J)
       when I =/=Int J [symbolic-kompile]

  // select from constant array
  rule select(const-array(Size:Int, V:K), I:Int) => V
       when (0 <=Int I) andBool (I <Int Size) [symbolic-kompile]

  // simplification of multiple store
  rule store(store(A:Array, I:Int, V:K), J:Int, V':K)
       =>
       store(store(A, J, V':K), I, V)
       when J <Int I
       [anywhere]

  rule store(store(A:Array, I:Int, _:K), I, V:K)
       =>
       store(A, I, V)
<<<<<<< HEAD
       [anywhere]

  // array size
  rule size-of-array(store(A:Array, _:K, _:K)) => size-of-array(A)
=======
       [anywhere]   

  // array size
  rule size-of-array(store(A:Array, _:K, _:K)) => size-of-array(A) 
>>>>>>> dfb82ef2
  rule size-of-array(const-array(Size:Int, _:K)) => Size

endmodule<|MERGE_RESOLUTION|>--- conflicted
+++ resolved
@@ -3,15 +3,9 @@
 
 module ARRAY-SYNTAX
   syntax Array ::= "store"       "(" Array "," Int "," K ")"  [smtlib(store)]
-<<<<<<< HEAD
-                  | "const-array" "(" Int "," K ")"
-
-  syntax K ::= "select" "(" Array "," Int ")"  [smtlib(select)]
-=======
   	       	 | "const-array" "(" Int "," K ")" 
 		 
   syntax KItem ::= "select" "(" Array "," Int ")"  [smtlib(select)]
->>>>>>> dfb82ef2
 
   syntax Int ::= "size-of-array" "(" Array ")" [function, symbolic-function]
 endmodule
@@ -25,11 +19,7 @@
   imports STRING-HOOKS
 
   // main array axioms
-<<<<<<< HEAD
-  rule select(store(_:Array, I:Int, V:K), J:Int) => V
-=======
   rule select(store(_:Array, I:Int, V:K), J:Int) => V 
->>>>>>> dfb82ef2
        when I ==Int J [symbolic-kompile]
   rule select(store(A:Array, I:Int, _:K), J:Int) => select(A, J)
        when I =/=Int J [symbolic-kompile]
@@ -48,17 +38,10 @@
   rule store(store(A:Array, I:Int, _:K), I, V:K)
        =>
        store(A, I, V)
-<<<<<<< HEAD
-       [anywhere]
-
-  // array size
-  rule size-of-array(store(A:Array, _:K, _:K)) => size-of-array(A)
-=======
        [anywhere]   
 
   // array size
   rule size-of-array(store(A:Array, _:K, _:K)) => size-of-array(A) 
->>>>>>> dfb82ef2
   rule size-of-array(const-array(Size:Int, _:K)) => Size
 
 endmodule