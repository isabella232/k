--- conflicted
+++ resolved
@@ -11,7 +11,7 @@
    duplicate elements. These behave more like lists in functional programming
    languages than arrays in imperative programming languages; there's no
    numerical indexing, but instead specific elements are refered to using the
-   Mylist,Mylist construct in combination with the MyListItem construct. It's
+   Mylist,Mylist construct in combination with the MyListItem construct. It's 
    worth noting that \K lists aren't exactly like lists in functional languages;
    they're associative, which means that it's easy to access elements at both
    ends of the lists and concatenate them. For example, L:Mylist,E accesses
@@ -22,11 +22,7 @@
    List\{KItem,"Separator"\}, where "Separator" is any valid character or
    sequence of characters used to separate distinct elements.
    For example, after defining \\
-<<<<<<< HEAD
-   syntax K ::= Elt\\
-=======
    syntax KItem ::= Elt\\ 
->>>>>>> dfb82ef2
    a user could then define
    syntax Elts ::= List\{Elt,","\} \\
    which would be a comma-separated list whose elements are all of sort Elt. A
