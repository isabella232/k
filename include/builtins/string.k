// Copyright (c) 2012-2014 K Team. All Rights Reserved.
require "int.k"
require "float.k"

module STRING-SYNTAX-HOOKS
  imports #STRING-INTERFACE

  // Double Quoted Strings are of the form:
  // DoubleQuote StringChar* DoubleQuote
  // StringChar ::= ~[\"\n\r\\] // anything except for Newline, DoubleQuote and Backslash
  //              | [\\][nrtf\"\\] // Backslash followed by either 'nrtf', DoubleQuote or Backslash
  //              | [\\][x] 2*Hex // "\xFF"       Backslash 'x' followed by two   hexadecimal characters
  //              | [\\][u] 4*Hex // "\uFFFF"     Backslash 'u' followed by four  hexadecimal characters
  //              | [\\][U] 8*Hex // "\UFFffFFff" Backslash 'U' followed by eight hexadecimal characters
  //                              // the code must not be in the range [0xdfff, 0xd800] or exceed 0x10ffff
  syntax #String ::= Token{"\"" ((~[\"\n\r\\]) | (((([\\][nrtf\"\\]) | ([\\][x][0-9a-fA-F][0-9a-fA-F])) | ([\\][u][0-9a-fA-F][0-9a-fA-F][0-9a-fA-F][0-9a-fA-F])) | ([\\][U][0-9a-fA-F][0-9a-fA-F][0-9a-fA-F][0-9a-fA-F][0-9a-fA-F][0-9a-fA-F][0-9a-fA-F][0-9a-fA-F])))* "\""}
                    [regex("[\\\"](([^\\\"\\n\\r\\\\])|([\\\\][nrtf\\\"\\\\])|([\\\\][x][0-9a-fA-F]{2})|([\\\\][u][0-9a-fA-F]{4})|([\\\\][U][0-9a-fA-F]{8}))*[\\\"]")]
  syntax String ::= #String
endmodule

module STRING-HOOKS
  imports STRING-SYNTAX-HOOKS
  imports INT-HOOKS
  imports FLOAT-HOOKS


  syntax String ::= String "+String" String	[function, left, latex({#1}+_{\scriptstyle\it String}{#2}), hook(#STRING:_+String_)]

  syntax Bool ::= String "==String" String [function, left, hook(#STRING:_==String_)]

  syntax Int ::= "lengthString" "(" String ")" [function, klabel(lengthString), hook(#STRING:lengthString)]
  syntax String ::= "chrChar" "(" Int ")"   [function, klabel(chrChar), hook(#STRING:chrChar)]
  syntax Int ::= "ordChar" "(" String ")"  [function, klabel(ordChar), hook(#STRING:ordChar)]

  syntax String ::= "substrString" "(" String "," Int "," Int ")" [function, klabel(substrString), hook(#STRING:substrString)]
  syntax Int ::= "findString" "(" String "," String "," Int ")" [function, klabel(findString), hook(#STRING:findString)]
  syntax Int ::= "rfindString" "(" String "," String "," Int ")" [function, klabel(rfindString), hook(#STRING:rfindString)]
  syntax Int ::= "findChar" "(" String "," String "," Int ")" [function, klabel(findChar), hook(#STRING:findChar)]
  syntax Int ::= "rfindChar" "(" String "," String "," Int ")" [function, klabel(rfindChar), hook(#STRING:rfindChar)]

  syntax String ::= "Float2String" "(" Float ")" [function, klabel(Float2String), hook(#CONVERSION:float2string)]
  syntax Float ::= "String2Float" "(" String ")" [function, klabel(String2Float), hook(#CONVERSION:string2float)]
  syntax Int ::= "String2Int" "(" String ")"	 [function, klabel(String2Int), hook(#CONVERSION:string2int)]
  syntax String ::= "Int2String" "(" Int ")"	 [function, klabel(Int2String), hook(#CONVERSION:int2string)]


  syntax String ::= "KLabel2String" "(" KLabel ")"  [function, klabel(KLabel2String)]
  syntax KLabel ::= "String2KLabel" "(" String ")" [function, cons(KLabel1String2KLabelSyn)]

  syntax String ::= "replaceAll" "(" String "," String "," String ")" [function, hook(#STRING:replaceAll)]
  syntax String ::= "replace" "(" String "," String "," String "," Int ")" [function, hook(#STRING:replace)]
  syntax String ::= "replaceFirst" "(" String "," String "," String ")" [function, hook(#STRING:replaceFirst)]
  syntax Int ::= "countAllOccurences" "(" String "," String ")" [function, hook(#STRING:countAllOccurences)]

  syntax String ::=  "trim" "(" String ")" [function]
  syntax String ::= "ltrim" "(" String ")" [function]
  syntax String ::= "rtrim" "(" String ")" [function]

  syntax Bool ::= String "=/=String" String      [function, left, hook(#STRING:_=/=String_)]
  rule S1:String =/=String S2:String => notBool(S1 ==String S2)

  syntax Bool ::= String "<String" String [function, hook(#STRING:_<String_)]
                | String "<=String" String [function, hook(#STRING:_<=String_)]
                | String ">String" String [function, hook(#STRING:_>String_)]
                | String ">=String" String [function, hook(#STRING:_>=String_)]

  syntax String ::= categoryChar(String) [function, hook(#STRING:categoryChar)]
                  | directionalityChar(String) [function, hook(#STRING:directionalityChar)]

  rule S1:String <=String S2:String => notBool(S2 <String S1)
  rule S1:String >String S2:String => S2 <String S1
  rule S1:String >=String S2:String => notBool(S1 <String S2)

  rule findChar(S1:String, S2:String, I:Int) => #if findString(S1, substrString(S2, 0, 1), I) ==Int -1 #then findChar(S1, substrString(S2, 1, lengthString(S2)), I) #else #if findChar(S1, substrString(S2, 1, lengthString(S2)), I) ==Int -1 #then findString(S1, substrString(S2, 0, 1), I) #else minInt(findString(S1, substrString(S2, 0, 1), I), findChar(S1, substrString(S2, 1, lengthString(S2)), I)) #fi #fi when S2 =/=String ""
  rule findChar(_, "", _) => -1
  rule rfindChar(S1:String, S2:String, I:Int) => maxInt(rfindString(S1, substrString(S2, 0, 1), I), rfindChar(S1, substrString(S2, 1, lengthString(S2)), I)) when S2 =/=String ""
  rule rfindChar(_, "", _) => -1

  syntax Char
  syntax String ::= "Char2String" "(" Char ")" [function]
  syntax Char ::= "String2Char" "(" String ")" [function]

  rule isChar(S:String) => lengthString(S) ==Int 1 [function, anywhere]

  syntax Bool ::= "#isWhiteSpace" "(" String ")"   [function, klabel(#isWhiteSpace)]
  rule #isWhiteSpace(C:String)
      => (ordChar(C) >=Int 9 andBool ordChar(C) <=Int 13)
           orBool (C ==String " ") when isChar(C)

  syntax Bool ::= "#isDigit" "(" String ")"        [function, klabel(#isDigit)]
  rule #isDigit(C:String)
      => (ordChar(C) >=Int ordChar("0"))
           andBool (ordChar(C) <=Int ordChar("9")) when isChar(C)

  rule countAllOccurences(Source:String, ToCount:String) => 0
			when findString(Source, ToCount, 0) <Int 0
  rule countAllOccurences(Source:String, ToCount:String) => 1 +Int countAllOccurences(substrString(Source, findString(Source, ToCount, 0) +Int lengthString(ToCount), lengthString(Source)), ToCount)
			when findString(Source, ToCount, 0) >=Int 0

  rule replaceFirst(Source:String, ToReplace:String, Replacement:String) => substrString(Source, 0, findString(Source, ToReplace, 0))
				+String Replacement +String substrString(Source, findString(Source, ToReplace, 0) +Int lengthString(ToReplace), lengthString(Source))
				when findString(Source, ToReplace, 0) >=Int 0
  rule replaceFirst(Source:String, ToReplace:String, _:String) => Source
		when findString(Source, ToReplace, 0) <Int 0


  rule replace(Source:String, ToReplace:String, Replacement:String, Count:Int) =>
       substrString(Source, 0, findString(Source, ToReplace, 0)) +String Replacement +String
       replace(substrString(Source, findString(Source, ToReplace, 0) +Int lengthString(ToReplace), lengthString(Source)), ToReplace, Replacement, Count -Int 1)
		when Count >Int 0
  rule replace(Source:K, _, _, 0) => Source
  rule replaceAll(Source:K, ToReplace:K, Replacement:K) => replace(Source, ToReplace, Replacement, countAllOccurences(Source, ToReplace))

  rule ltrim(S:String) => replaceFirst(S, " ", "") when findString(S, " ", 0) ==Int 0
  rule ltrim(S:String) => S when findString(S, " ", 0) =/=Int 0
  rule ltrim("") => ""

  rule rtrim(S:String) => rtrim(substrString(S,0, lengthString(S) -Int 1)) when substrString(S, lengthString(S) -Int 1, lengthString(S)) ==String " "
  rule rtrim(S:String) => S when substrString(S, lengthString(S) -Int 1, lengthString(S)) =/=String " "
  rule rtrim("") => ""

  rule trim(S:K) => ltrim(rtrim(S))

<<<<<<< HEAD
  syntax KItem ::= "#parseToken" "(" String "," String ")"  [function, klabel(#parseToken), hook(#CONVERSION:string2token)]
  rule #parseToken("Int", S:String) => String2Int(S)
  rule #parseToken("Float", S:String) => String2Float(S)
  rule #parseToken("String", S:String) => S 
  rule #parseToken("Char", S:String) => String2Char(S)
=======
  syntax K ::= "#parseToken" "(" String "," String ")"  [function, klabel(#parseToken)]
  rule #parseToken("#Int",S:String) => String2Int(S)
  rule #parseToken("#Float",S:String) => (String2Float(S))
  rule #parseToken("#String",S:String) => (S)
  rule #parseToken("Int",S:String) => String2Int(S)
  rule #parseToken("Float",S:String) => (String2Float(S))
  rule #parseToken("String",S:String) => (S)
  rule #parseToken("Char",S:String) => (String2Char(S))
>>>>>>> 6d63b5cd

  syntax String ::= "#tokenToString" "(" K ")"    [function, klabel(#tokenToString), hook(#CONVERSION:token2string)]
endmodule<|MERGE_RESOLUTION|>--- conflicted
+++ resolved
@@ -121,22 +121,11 @@
 
   rule trim(S:K) => ltrim(rtrim(S))
 
-<<<<<<< HEAD
   syntax KItem ::= "#parseToken" "(" String "," String ")"  [function, klabel(#parseToken), hook(#CONVERSION:string2token)]
   rule #parseToken("Int", S:String) => String2Int(S)
   rule #parseToken("Float", S:String) => String2Float(S)
   rule #parseToken("String", S:String) => S 
   rule #parseToken("Char", S:String) => String2Char(S)
-=======
-  syntax K ::= "#parseToken" "(" String "," String ")"  [function, klabel(#parseToken)]
-  rule #parseToken("#Int",S:String) => String2Int(S)
-  rule #parseToken("#Float",S:String) => (String2Float(S))
-  rule #parseToken("#String",S:String) => (S)
-  rule #parseToken("Int",S:String) => String2Int(S)
-  rule #parseToken("Float",S:String) => (String2Float(S))
-  rule #parseToken("String",S:String) => (S)
-  rule #parseToken("Char",S:String) => (String2Char(S))
->>>>>>> 6d63b5cd
 
   syntax String ::= "#tokenToString" "(" K ")"    [function, klabel(#tokenToString), hook(#CONVERSION:token2string)]
 endmodule