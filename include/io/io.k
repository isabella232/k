require "io/uris.k"
require "builtins/list.k"

module IO
  imports LIST
  imports URIS


<<<<<<< HEAD
  rule ListItem(#ostream(_))
       ListItem(#buffer(Buffer:String => Buffer +String Float2String(F)))
       (ListItem(F:Float) => .List)
       _:List [stdout, stderr]
  rule ListItem(#ostream(_))
       ListItem(#buffer(Buffer:String => Buffer +String Int2String(I)))
       (ListItem(I:Int) => .List)
       _:List [stdout, stderr]
  rule ListItem(#ostream(_))
       ListItem(#buffer(Buffer:String => Buffer +String S))
       (ListItem(S:String) => .List)
       _:List [stdout, stderr]
  rule ListItem(#buffer(Buffer:String => Buffer +String Float2String(F)))
       (ListItem(F:Float) => .List)
       _:List [stdout, stderr]
  rule ListItem(#buffer(Buffer:String => Buffer +String Int2String(I)))
       (ListItem(I:Int) => .List)
       _:List [stdout, stderr]
  rule ListItem(#buffer(Buffer:String => Buffer +String S))
       (ListItem(S:String) => .List)
       _:List [stdout, stderr]
=======
  rule MyListItem(#ostream(_)),
       MyListItem(#buffer(Buffer:String => Buffer +String Float2String(F))),
       (MyListItem(F:Float) => .MyList),
       _:MyList [stdout, stderr]
  rule MyListItem(#ostream(_)),
       MyListItem(#buffer(Buffer:String => Buffer +String Int2String(I))),
       (MyListItem(I:Int) => .MyList),
       _:MyList [stdout, stderr]
  rule MyListItem(#ostream(_)),
       MyListItem(#buffer(Buffer:String => Buffer +String Char2String(C))),
       (MyListItem(C:Char) => .MyList),
       _:MyList [stdout, stderr]
  rule MyListItem(#ostream(_)),
       MyListItem(#buffer(Buffer:String => Buffer +String S)),
       (MyListItem(S:String) => .MyList),
       _:MyList [stdout, stderr]
  rule MyListItem(#buffer(Buffer:String => Buffer +String Float2String(F))),
       (MyListItem(F:Float) => .MyList),
       _:MyList [stdout, stderr]
  rule MyListItem(#buffer(Buffer:String => Buffer +String Int2String(I))), 
       (MyListItem(I:Int) => .MyList),
       _:MyList [stdout, stderr]
  rule MyListItem(#buffer(Buffer:String => Buffer +String S)), 
       (MyListItem(S:String) => .MyList),
       _:MyList [stdout, stderr] 

>>>>>>> b9d5cc85

  // Send first char from the buffer to the server
  rule ListItem(#ostream((. => #write(N, S)) ~> N:Int))
       ListItem(#buffer(S:String => ""))
       _:List
    when S =/=String "" [stdout, stderr]

  // read one character at a time until we read whitespace
  rule ListItem(#parseInput(_:KItem, Delimiters:String))
       ListItem(#buffer(S:String => S +String chrChar(#getc(N))))
       ListItem(#istream(N:Int))
    when findChar(S, Delimiters, 0) ==Int -1 [stdin]

  // when we reach whitespace, if it parses create a ListItem
  rule (ListItem(#parseInput("String", Delimiters:String)) => ListItem(S))
       ListItem(#buffer(S:String => ""))
       _:List 
    when findChar(S, Delimiters, 0) =/=Int -1 [stdin]

  // a hack: handle the case when we read integers without the help of the IO server
//  rule (ListItem(#parseInput("Int", Delimiters:String)) => ListItem(String2Int(substrString(S, 0, lengthString(S) -Int 1)))) ListItem(#buffer(S:String => "")) when findChar(S, Delimiters, 0) =/=Int -1 andBool lengthString(S) >Int 1 [stdin]

  rule (ListItem(#parseInput(Sort:String, Delimiters:String))
       => ListItem(#parse(substrString(S, 0, lengthString(S) -Int 1), Sort)))
       ListItem(#buffer(S:String => ""))
       ListItem(#istream(_))
    when findChar(S, Delimiters, 0) =/=Int -1 
       andBool Sort =/=String "String" 
       andBool lengthString(S) >Int 1 [stdin]

  rule ListItem(#parseInput(Sort:String, Delimiters:String))
       ListItem(#buffer(S:String => substrString(S, 1, lengthString(S))))
       _:List 
    when findChar(S, Delimiters, 0) =/=Int -1 
       andBool Sort =/=String "String" 
       andBool lengthString(S) <=Int 1 [stdin]
  
  rule ListItem(#buffer(_))
       (ListItem(#noIO) ListItem(#istream(_:Int)) => .List) [stdin]

  rule (ListItem(#ostream(_:Int)) ListItem(#noIO) => .List)
       ListItem(#buffer(_)) [stdout, stderr]
endmodule
<|MERGE_RESOLUTION|>--- conflicted
+++ resolved
@@ -5,8 +5,6 @@
   imports LIST
   imports URIS
 
-
-<<<<<<< HEAD
   rule ListItem(#ostream(_))
        ListItem(#buffer(Buffer:String => Buffer +String Float2String(F)))
        (ListItem(F:Float) => .List)
@@ -14,6 +12,10 @@
   rule ListItem(#ostream(_))
        ListItem(#buffer(Buffer:String => Buffer +String Int2String(I)))
        (ListItem(I:Int) => .List)
+       _:List [stdout, stderr]
+  rule ListItem(#ostream(_))
+       ListItem(#buffer(Buffer:String => Buffer +String Char2String(C)))
+       (ListItem(C:Char) => .List)
        _:List [stdout, stderr]
   rule ListItem(#ostream(_))
        ListItem(#buffer(Buffer:String => Buffer +String S))
@@ -28,34 +30,7 @@
   rule ListItem(#buffer(Buffer:String => Buffer +String S))
        (ListItem(S:String) => .List)
        _:List [stdout, stderr]
-=======
-  rule MyListItem(#ostream(_)),
-       MyListItem(#buffer(Buffer:String => Buffer +String Float2String(F))),
-       (MyListItem(F:Float) => .MyList),
-       _:MyList [stdout, stderr]
-  rule MyListItem(#ostream(_)),
-       MyListItem(#buffer(Buffer:String => Buffer +String Int2String(I))),
-       (MyListItem(I:Int) => .MyList),
-       _:MyList [stdout, stderr]
-  rule MyListItem(#ostream(_)),
-       MyListItem(#buffer(Buffer:String => Buffer +String Char2String(C))),
-       (MyListItem(C:Char) => .MyList),
-       _:MyList [stdout, stderr]
-  rule MyListItem(#ostream(_)),
-       MyListItem(#buffer(Buffer:String => Buffer +String S)),
-       (MyListItem(S:String) => .MyList),
-       _:MyList [stdout, stderr]
-  rule MyListItem(#buffer(Buffer:String => Buffer +String Float2String(F))),
-       (MyListItem(F:Float) => .MyList),
-       _:MyList [stdout, stderr]
-  rule MyListItem(#buffer(Buffer:String => Buffer +String Int2String(I))), 
-       (MyListItem(I:Int) => .MyList),
-       _:MyList [stdout, stderr]
-  rule MyListItem(#buffer(Buffer:String => Buffer +String S)), 
-       (MyListItem(S:String) => .MyList),
-       _:MyList [stdout, stderr] 
 
->>>>>>> b9d5cc85
 
   // Send first char from the buffer to the server
   rule ListItem(#ostream((. => #write(N, S)) ~> N:Int))
