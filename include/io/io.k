// Copyright (c) 2013-2014 K Team. All Rights Reserved.
require "io/uris.k"
require "builtins/list.k"

module IO
  imports LIST
  imports URIS

<<<<<<< HEAD
  rule ListItem(#ostream(_))
       ListItem(#buffer(Buffer:String => Buffer +String Float2String(F)))
       (ListItem(F:Float) => .List)
       _:List [stdout, stderr]
  rule ListItem(#ostream(_))
       ListItem(#buffer(Buffer:String => Buffer +String Int2String(I)))
       (ListItem(I:Int) => .List)
       _:List [stdout, stderr]
  rule ListItem(#ostream(_))
       ListItem(#buffer(Buffer:String => Buffer +String Char2String(C)))
       (ListItem(C:Char) => .List)
       _:List [stdout, stderr]
  rule ListItem(#ostream(_))
       ListItem(#buffer(Buffer:String => Buffer +String S))
       (ListItem(S:String) => .List)
       _:List [stdout, stderr]
  rule ListItem(#buffer(Buffer:String => Buffer +String Float2String(F)))
       (ListItem(F:Float) => .List)
       _:List [stdout, stderr]
  rule ListItem(#buffer(Buffer:String => Buffer +String Int2String(I)))
       (ListItem(I:Int) => .List)
       _:List [stdout, stderr]
  rule ListItem(#buffer(Buffer:String => Buffer +String S))
       (ListItem(S:String) => .List)
       _:List [stdout, stderr]


  // Send first char from the buffer to the server
  rule ListItem(#ostream((. => #write(N, S)) ~> N:Int))
       ListItem(#buffer(S:String => ""))
       _:List
    when S =/=String "" [stdout, stderr]

  // read one character at a time until we read whitespace
  rule ListItem(#parseInput(_:KItem, Delimiters:String))
       ListItem(#buffer(S:String => S +String chrChar(#getc(N))))
       ListItem(#istream(N:Int))
    when findChar(S, Delimiters, 0) ==Int -1 [stdin]

  // when we reach whitespace, if it parses create a ListItem
  rule (ListItem(#parseInput("String", Delimiters:String)) => ListItem(S))
       ListItem(#buffer(S:String => ""))
       _:List 
=======
  // TODO(YilongL)
  rule MyListItem(#ostream(_)),
       MyListItem(#buffer(Buffer:String => Buffer +String Float2String(F))),
       (MyListItem(F:Float) => .MyList),
       _:MyList [stdout, stderr]
  rule MyListItem(#ostream(_)),
       MyListItem(#buffer(Buffer:String => Buffer +String Int2String(I))),
       (MyListItem(I:Int) => .MyList),
       _:MyList [stdout, stderr]
  rule MyListItem(#ostream(_)),
       MyListItem(#buffer(Buffer:String => Buffer +String Char2String(C))),
       (MyListItem(C:Char) => .MyList),
       _:MyList [stdout, stderr]
  rule MyListItem(#ostream(_)),
       MyListItem(#buffer(Buffer:String => Buffer +String S)),
       (MyListItem(S:String) => .MyList),
       _:MyList [stdout, stderr]
  // TODO(YilongL)
  rule MyListItem(#buffer(Buffer:String => Buffer +String Float2String(F))),
       (MyListItem(F:Float) => .MyList),
       _:MyList [stdout, stderr]
  rule MyListItem(#buffer(Buffer:String => Buffer +String Int2String(I))),
       (MyListItem(I:Int) => .MyList),
       _:MyList [stdout, stderr]
  rule MyListItem(#buffer(Buffer:String => Buffer +String Char2String(C))),
       (MyListItem(C:Char) => .MyList),
       _:MyList [stdout, stderr]
  rule MyListItem(#buffer(Buffer:String => Buffer +String S)),
       (MyListItem(S:String) => .MyList),
       _:MyList [stdout, stderr]


  // Send first char from the buffer to the server only when the #ostream
  rule MyListItem(#ostream((. => #write(N, S)) ~> N:Int)),
       MyListItem(#buffer(S:String => "")),
       _:MyList
    when S =/=String "" [stdout, stderr]

  // read one character at a time until we read whitespace
  rule MyListItem(#parseInput(_:KItem, Delimiters:String)),
       MyListItem(#buffer(S:String => S +String chrChar(#getc(N)))),
       MyListItem(#istream(N:Int))
    when findChar(S, Delimiters, 0) ==Int -1 [stdin]

  // when we reach whitespace, if it parses create a ListItem
  rule (MyListItem(#parseInput("String", Delimiters:String)) => MyListItem(S)),
       MyListItem(#buffer(S:String => "")),
       _:MyList
>>>>>>> 6900ed62
    when findChar(S, Delimiters, 0) =/=Int -1 [stdin]

  // a hack: handle the case when we read integers without the help of the IO server
//  rule (ListItem(#parseInput("Int", Delimiters:String)) => ListItem(String2Int(substrString(S, 0, lengthString(S) -Int 1)))) ListItem(#buffer(S:String => "")) when findChar(S, Delimiters, 0) =/=Int -1 andBool lengthString(S) >Int 1 [stdin]

<<<<<<< HEAD
  rule (ListItem(#parseInput(Sort:String, Delimiters:String))
       => ListItem(#parse(substrString(S, 0, lengthString(S) -Int 1), Sort)))
       ListItem(#buffer(S:String => ""))
       ListItem(#istream(_))
    when findChar(S, Delimiters, 0) =/=Int -1 
       andBool Sort =/=String "String" 
       andBool lengthString(S) >Int 1 [stdin]

  rule ListItem(#parseInput(Sort:String, Delimiters:String))
       ListItem(#buffer(S:String => substrString(S, 1, lengthString(S))))
       _:List 
    when findChar(S, Delimiters, 0) =/=Int -1 
       andBool Sort =/=String "String" 
       andBool lengthString(S) <=Int 1 [stdin]
  
  rule ListItem(#buffer(_))
       (ListItem(#noIO) ListItem(#istream(_:Int)) => .List) [stdin]

  rule (ListItem(#ostream(_:Int)) ListItem(#noIO) => .List)
       ListItem(#buffer(_)) [stdout, stderr]
endmodule
=======
  rule (MyListItem(#parseInput(Sort:String, Delimiters:String))
       => MyListItem(#parse(substrString(S, 0, lengthString(S) -Int 1), Sort))),
       MyListItem(#buffer(S:String => "")),
       MyListItem(#istream(_))
    when findChar(S, Delimiters, 0) =/=Int -1
       andBool Sort =/=String "String"
       andBool lengthString(S) >Int 1 [stdin]

  rule MyListItem(#parseInput(Sort:String, Delimiters:String)),
       MyListItem(#buffer(S:String => substrString(S, 1, lengthString(S)))),
       _:MyList
    when findChar(S, Delimiters, 0) =/=Int -1
       andBool Sort =/=String "String"
       andBool lengthString(S) <=Int 1 [stdin]

  rule MyListItem(#buffer(_)),
       (MyListItem(#noIO), MyListItem(#istream(_:Int)) => .MyList) [stdin]

  rule (MyListItem(#ostream(_:Int)), MyListItem(#noIO) => .MyList),
       MyListItem(#buffer(_)) [stdout, stderr]
endmodule
>>>>>>> 6900ed62
<|MERGE_RESOLUTION|>--- conflicted
+++ resolved
@@ -6,7 +6,6 @@
   imports LIST
   imports URIS
 
-<<<<<<< HEAD
   rule ListItem(#ostream(_))
        ListItem(#buffer(Buffer:String => Buffer +String Float2String(F)))
        (ListItem(F:Float) => .List)
@@ -23,11 +22,15 @@
        ListItem(#buffer(Buffer:String => Buffer +String S))
        (ListItem(S:String) => .List)
        _:List [stdout, stderr]
+
   rule ListItem(#buffer(Buffer:String => Buffer +String Float2String(F)))
        (ListItem(F:Float) => .List)
        _:List [stdout, stderr]
   rule ListItem(#buffer(Buffer:String => Buffer +String Int2String(I)))
        (ListItem(I:Int) => .List)
+       _:List [stdout, stderr]
+  rule ListItem(#buffer(Buffer:String => Buffer +String Char2String(C)))
+       (ListItem(C:Char) => .List)
        _:List [stdout, stderr]
   rule ListItem(#buffer(Buffer:String => Buffer +String S))
        (ListItem(S:String) => .List)
@@ -49,104 +52,30 @@
   // when we reach whitespace, if it parses create a ListItem
   rule (ListItem(#parseInput("String", Delimiters:String)) => ListItem(S))
        ListItem(#buffer(S:String => ""))
-       _:List 
-=======
-  // TODO(YilongL)
-  rule MyListItem(#ostream(_)),
-       MyListItem(#buffer(Buffer:String => Buffer +String Float2String(F))),
-       (MyListItem(F:Float) => .MyList),
-       _:MyList [stdout, stderr]
-  rule MyListItem(#ostream(_)),
-       MyListItem(#buffer(Buffer:String => Buffer +String Int2String(I))),
-       (MyListItem(I:Int) => .MyList),
-       _:MyList [stdout, stderr]
-  rule MyListItem(#ostream(_)),
-       MyListItem(#buffer(Buffer:String => Buffer +String Char2String(C))),
-       (MyListItem(C:Char) => .MyList),
-       _:MyList [stdout, stderr]
-  rule MyListItem(#ostream(_)),
-       MyListItem(#buffer(Buffer:String => Buffer +String S)),
-       (MyListItem(S:String) => .MyList),
-       _:MyList [stdout, stderr]
-  // TODO(YilongL)
-  rule MyListItem(#buffer(Buffer:String => Buffer +String Float2String(F))),
-       (MyListItem(F:Float) => .MyList),
-       _:MyList [stdout, stderr]
-  rule MyListItem(#buffer(Buffer:String => Buffer +String Int2String(I))),
-       (MyListItem(I:Int) => .MyList),
-       _:MyList [stdout, stderr]
-  rule MyListItem(#buffer(Buffer:String => Buffer +String Char2String(C))),
-       (MyListItem(C:Char) => .MyList),
-       _:MyList [stdout, stderr]
-  rule MyListItem(#buffer(Buffer:String => Buffer +String S)),
-       (MyListItem(S:String) => .MyList),
-       _:MyList [stdout, stderr]
-
-
-  // Send first char from the buffer to the server only when the #ostream
-  rule MyListItem(#ostream((. => #write(N, S)) ~> N:Int)),
-       MyListItem(#buffer(S:String => "")),
-       _:MyList
-    when S =/=String "" [stdout, stderr]
-
-  // read one character at a time until we read whitespace
-  rule MyListItem(#parseInput(_:KItem, Delimiters:String)),
-       MyListItem(#buffer(S:String => S +String chrChar(#getc(N)))),
-       MyListItem(#istream(N:Int))
-    when findChar(S, Delimiters, 0) ==Int -1 [stdin]
-
-  // when we reach whitespace, if it parses create a ListItem
-  rule (MyListItem(#parseInput("String", Delimiters:String)) => MyListItem(S)),
-       MyListItem(#buffer(S:String => "")),
-       _:MyList
->>>>>>> 6900ed62
+       _:List
     when findChar(S, Delimiters, 0) =/=Int -1 [stdin]
 
   // a hack: handle the case when we read integers without the help of the IO server
 //  rule (ListItem(#parseInput("Int", Delimiters:String)) => ListItem(String2Int(substrString(S, 0, lengthString(S) -Int 1)))) ListItem(#buffer(S:String => "")) when findChar(S, Delimiters, 0) =/=Int -1 andBool lengthString(S) >Int 1 [stdin]
 
-<<<<<<< HEAD
   rule (ListItem(#parseInput(Sort:String, Delimiters:String))
        => ListItem(#parse(substrString(S, 0, lengthString(S) -Int 1), Sort)))
        ListItem(#buffer(S:String => ""))
        ListItem(#istream(_))
-    when findChar(S, Delimiters, 0) =/=Int -1 
-       andBool Sort =/=String "String" 
+    when findChar(S, Delimiters, 0) =/=Int -1
+       andBool Sort =/=String "String"
        andBool lengthString(S) >Int 1 [stdin]
 
   rule ListItem(#parseInput(Sort:String, Delimiters:String))
        ListItem(#buffer(S:String => substrString(S, 1, lengthString(S))))
-       _:List 
-    when findChar(S, Delimiters, 0) =/=Int -1 
-       andBool Sort =/=String "String" 
+       _:List
+    when findChar(S, Delimiters, 0) =/=Int -1
+       andBool Sort =/=String "String"
        andBool lengthString(S) <=Int 1 [stdin]
-  
+
   rule ListItem(#buffer(_))
        (ListItem(#noIO) ListItem(#istream(_:Int)) => .List) [stdin]
 
   rule (ListItem(#ostream(_:Int)) ListItem(#noIO) => .List)
        ListItem(#buffer(_)) [stdout, stderr]
-endmodule
-=======
-  rule (MyListItem(#parseInput(Sort:String, Delimiters:String))
-       => MyListItem(#parse(substrString(S, 0, lengthString(S) -Int 1), Sort))),
-       MyListItem(#buffer(S:String => "")),
-       MyListItem(#istream(_))
-    when findChar(S, Delimiters, 0) =/=Int -1
-       andBool Sort =/=String "String"
-       andBool lengthString(S) >Int 1 [stdin]
-
-  rule MyListItem(#parseInput(Sort:String, Delimiters:String)),
-       MyListItem(#buffer(S:String => substrString(S, 1, lengthString(S)))),
-       _:MyList
-    when findChar(S, Delimiters, 0) =/=Int -1
-       andBool Sort =/=String "String"
-       andBool lengthString(S) <=Int 1 [stdin]
-
-  rule MyListItem(#buffer(_)),
-       (MyListItem(#noIO), MyListItem(#istream(_:Int)) => .MyList) [stdin]
-
-  rule (MyListItem(#ostream(_:Int)), MyListItem(#noIO) => .MyList),
-       MyListItem(#buffer(_)) [stdout, stderr]
-endmodule
->>>>>>> 6900ed62
+endmodule