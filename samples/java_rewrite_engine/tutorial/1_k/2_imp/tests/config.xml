--- conflicted
+++ resolved
@@ -1,16 +1,8 @@
 <tests>
 
   <include file="../../../../../../tutorial/1_k/2_imp/lesson_5/tests/config.xml" >
-<<<<<<< HEAD
     <all-programs>
-      <krun-option name="-color" value="off" />
-=======
-   <kompile-option name="--backend" value="java" />
-    <all-programs>
-      <krun-option name="--backend" value="java" />
-      <krun-option name="--smt" value="none" />
       <krun-option name="--color" value="off" />
->>>>>>> 4d677b44
     </all-programs>
   </include>
 
