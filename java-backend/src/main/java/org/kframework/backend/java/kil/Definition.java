--- conflicted
+++ resolved
@@ -167,24 +167,6 @@
 //    public Definition(org.kframework.definition.Module m) {
 //        kLabels = new HashSet<>();
 //        frozenKLabels = new HashSet<>();
-<<<<<<< HEAD
-//
-//        ImmutableSet.Builder<Sort> builder = ImmutableSet.builder();
-//        // TODO(YilongL): this is confusing; give a better name to tokenSorts
-//        builder.addAll(Sort.of(context.getTokenSorts())); // e.g., [#String, #Int, Id, #Float]
-//        builder.addAll(TOKEN_SORTS); // [Bool, Int, Float, Char, String, List, Set, Map]
-//
-//        definitionData = new DefinitionData(
-//                new Subsorts(context),
-//                builder.build(),
-//                context.getDataStructureSorts(),
-//                context.klabels,
-//                context.listKLabels,
-//                context.freshFunctionNames,
-//                context.getConfigurationStructureMap(),
-//                context.globalOptions,
-//                context.krunOptions);
-=======
 //        definitionData = new DefinitionData(
 //                new Subsorts(context),
 //                ImmutableSet.builder()
@@ -202,7 +184,6 @@
 //                context.krunOptions);
 //        this.indexingData = null;
 //        this.kem = null;
->>>>>>> 9c8f6dc4
 //    }
 
     @Inject
