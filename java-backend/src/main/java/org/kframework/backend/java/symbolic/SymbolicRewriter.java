--- conflicted
+++ resolved
@@ -80,7 +80,6 @@
         while (step != bound &&
                 !(results = computeRewriteStep(constrainedTerm, step+1, true)).isEmpty()) {
             /* get the first solution */
-<<<<<<< HEAD
             List<ConstrainedTerm> results = useFastRewriting ?
                     fastComputeRewriteStep(constrainedTerm, true) :
                     computeRewriteStep(constrainedTerm, step, true);
@@ -96,13 +95,6 @@
             }
             step++;
         }
-=======
-            constrainedTerm = results.get(0);
-            step++;
-        }
-        KRunState finalState = new JavaKRunState(constrainedTerm, counter, Optional.of(step));
-
->>>>>>> d17578ad
         stopwatch.stop();
         if (constrainedTerm.termContext().global().krunOptions.experimental.statistics) {
             System.err.println("[" + step + ", " + stopwatch + " ]");
