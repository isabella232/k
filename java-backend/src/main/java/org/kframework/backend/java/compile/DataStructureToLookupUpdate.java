--- conflicted
+++ resolved
@@ -42,13 +42,8 @@
         Set<Variable> unmatchedVariables();
     }
 
-<<<<<<< HEAD
-    private class ExtendedListLookup extends ListLookup implements VariableCache {
+    private static class ExtendedListLookup extends ListLookup implements VariableCache {
         private final Set<Variable> variables;
-=======
-    private static class ExtendedListLookup extends ListLookup implements VariableCache {
-        private Set<Variable> variables;
->>>>>>> d9413fca
 
         ExtendedListLookup(Variable list, int key, Term value, Sort kind) {
             super(list, key, value, kind);
@@ -62,13 +57,8 @@
         }
     }
 
-<<<<<<< HEAD
-    private class ExtendedMapLookup extends MapLookup implements VariableCache {
+    private static class ExtendedMapLookup extends MapLookup implements VariableCache {
         private final Set<Variable> variables;
-=======
-    private static class ExtendedMapLookup extends MapLookup implements VariableCache {
-        private Set<Variable> variables;
->>>>>>> d9413fca
 
         ExtendedMapLookup(Variable map, Term key, Term value, Sort kind) {
             super(map, key, value, kind, false);
@@ -83,13 +73,8 @@
         }
     }
 
-<<<<<<< HEAD
-    private class ExtendedSetLookup extends SetLookup implements VariableCache {
+    private static class ExtendedSetLookup extends SetLookup implements VariableCache {
         private final Set<Variable> variables;
-=======
-    private static class ExtendedSetLookup extends SetLookup implements VariableCache {
-        private Set<Variable> variables;
->>>>>>> d9413fca
 
         ExtendedSetLookup(Variable set, Term key) {
             super(set, key, false);
