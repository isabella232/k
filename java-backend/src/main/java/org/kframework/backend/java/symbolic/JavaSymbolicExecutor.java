--- conflicted
+++ resolved
@@ -78,15 +78,8 @@
                 KExceptionManager.criticalError("Compute Graph with Pattern Matching Not Implemented Yet");
             }
             ConstrainedTerm rewriteResult = new ConstrainedTerm(getPatternMatchRewriter().rewrite(term, bound, termContext), termContext);
-<<<<<<< HEAD
-            return rewriteResult;
-        } else {
-            ConstrainedTerm constrainedTerm = new ConstrainedTerm(term, ConjunctiveFormula.of(termContext));
-            return getSymbolicRewriter().rewrite(constrainedTerm, bound);
-=======
             JavaKRunState finalState = new JavaKRunState(rewriteResult.term(), context, counter);
             return new RewriteRelation(finalState, null);
->>>>>>> 946cd6e0
         }
 
         SymbolicConstraint constraint = new SymbolicConstraint(termContext);
