// Copyright (c) 2014-2015 K Team. All Rights Reserved.

package org.kframework.backend.java.compile;

import org.apache.commons.lang3.tuple.Pair;
import org.kframework.attributes.Att;
import org.kframework.attributes.Location;
import org.kframework.attributes.Source;
import org.kframework.backend.java.kil.*;
<<<<<<< HEAD
=======
import org.kframework.backend.java.kil.KItem;
import org.kframework.backend.java.symbolic.AbstractUnifier;
>>>>>>> 8e436b89
import org.kframework.backend.java.symbolic.ConjunctiveFormula;
import org.kframework.builtin.KLabels;
import org.kframework.definition.Module;
import org.kframework.compile.ConfigurationInfo;
import org.kframework.kil.Attribute;
import org.kframework.kil.Cell;
import org.kframework.kore.Assoc;
import org.kframework.kore.K;
import org.kframework.kore.KApply;
import org.kframework.kore.KLabel;
import org.kframework.kore.KRewrite;
import org.kframework.kore.KToken;
import org.kframework.kore.KVariable;
import org.kframework.kore.compile.RewriteToTop;
import org.kframework.kore.convertors.KOREtoKIL;
import org.kframework.utils.BitSet;

import static org.kframework.Collections.*;

import java.util.Collections;
import java.util.HashMap;
import java.util.List;
import java.util.Optional;
import java.util.Set;
import java.util.stream.Collectors;

import com.google.common.collect.Lists;


/**
 * KORE to backend KIL
 */
public class KOREtoBackendKIL extends org.kframework.kore.AbstractConstructors<org.kframework.kore.K> {

    public static final String THE_VARIABLE = "THE_VARIABLE";

    private final Module module;
    private final Definition definition;
    private final TermContext context;
    private final GlobalContext global;
    private final boolean useCellCollections;
    /**
     * Flag that controls whether the translator substitutes the variables in a {@code Rule} with fresh variables
     */
    private final boolean freshRules;

    private final KLabelConstant kSeqLabel;
    private final KLabelConstant kDotLabel;
    private final KItem kDot;

    private final HashMap<String, Variable> variableTable = new HashMap<>();

    public KOREtoBackendKIL(Module module, Definition definition, TermContext context, boolean useCellCollections, boolean freshRules) {
        this.module = module;
        this.definition = definition;
        this.context = context;
        this.global = context.global();
        this.useCellCollections = useCellCollections;
        this.freshRules = freshRules;

        kSeqLabel = KLabelConstant.of(KLabels.KSEQ, context.definition());
        kDotLabel = KLabelConstant.of(KLabels.DOTK, context.definition());
        kDot = KItem.of(kDotLabel, KList.concatenate(), context);
    }

    @Override
    public KLabelConstant KLabel(String name) {
        return KLabelConstant.of(name, global.getDefinition());
    }

    @Override
    public Sort Sort(String name) {
        return Sort.of(name);
    }

    @Override
    public <KK extends org.kframework.kore.K> KList KList(List<KK> items) {
        return (KList) KCollection.upKind(
                KList.concatenate(items.stream().map(this::convert).collect(Collectors.toList())),
                Kind.KLIST);
    }

    @Override
    public Token KToken(String s, org.kframework.kore.Sort sort, Att att) {
        return !sort.name().equals("KBoolean") ? Token.of(Sort(sort.name()), s) : Token.of(Sort("Bool"), s);
    }

    @Override
    public KApply KApply(KLabel klabel, org.kframework.kore.KList klist, Att att) {
        throw new AssertionError("Unsupported for now because KVariable is not a KLabel. See KApply1()");
    }

    /**
     * TODO: rename the method to KApply when the backend fully implements KORE
     */
    public Term KApply1(org.kframework.kore.KLabel klabel, org.kframework.kore.KList klist, Att att) {
<<<<<<< HEAD
        return KItem.of(convert(klabel), KList(klist.items()), global);
=======

        if (klabel.name().equals(KLabels.KREWRITE)) {
            return convertKRewrite(klabel, klist);
        }

        if (klabel.name().equals(KLabels.ML_OR)) {
            return new RuleAutomatonDisjunction(
                    klist.stream().map(k -> ((KApply) k).klist().items()).map(l -> Pair.of(convert(l.get(0)), getRuleSet((KApply) l.get(1)))).collect(Collectors.toList()),
                    context);
        }

        // we've encountered a regular KApply

        KList convertedKList = KList(klist.items());
        BitSet[] childrenDontCareRuleMask = constructDontCareRuleMask(convertedKList);

        KItem kItem = KItem.of(convert1(klabel), convertedKList, context, childrenDontCareRuleMask == null ? null : childrenDontCareRuleMask);
        if (AbstractUnifier.isKSeq(kItem)) {
            return stream(Assoc.flatten(kSeqLabel, Seq(kItem), kDotLabel).reverse())
                    .map(Term.class::cast)
                    .reduce((a, b) -> KItem.of(kSeqLabel, KList.concatenate(b, a), context))
                    .get();
        } else {
            return kItem;
        }
    }

    /**
     * @param convertedKList the klist of the KApply
     * @return the {@link KItem}.childrenDontCareRule mask
     */
    private BitSet[] constructDontCareRuleMask(KList convertedKList) {
        BitSet childrenDontCareRuleMask[] = null;
        if (convertedKList.stream().anyMatch(RuleAutomatonDisjunction.class::isInstance)) {
            childrenDontCareRuleMask = new BitSet[convertedKList.size()];
            for (int i = 0; i < convertedKList.size(); ++i) {
                if (convertedKList.get(i) instanceof RuleAutomatonDisjunction) {
                    BitSet the_variable = ((RuleAutomatonDisjunction) convertedKList.get(i)).getVariablesForSort(Sort.KSEQUENCE).stream()
                            .filter(p -> p.getLeft().name().equals(THE_VARIABLE)).findAny().map(Pair::getRight).orElseGet(() -> null);
                    childrenDontCareRuleMask[i] = the_variable;
                } else {
                    childrenDontCareRuleMask[i] = null;
                }
            }
        }
        return childrenDontCareRuleMask;
    }

    /**
     * Converts a KRewrite to an rule-labeled ML OR ({@link RuleAutomatonDisjunction}) on the left and
     * a {@link InnerRHSRewrite} on the right.
     *
     * @param klabel is the KRewrite
     * @param klist  contains the LHS and RHS
     * @return
     */
    private Term convertKRewrite(KLabel klabel, org.kframework.kore.KList klist) {
        K kk = klist.items().get(1);

        if (!(kk instanceof KApply))
            throw new AssertionError("k should be a KApply");

        KApply k = (KApply) kk;

        Set<KApply> orContents = getOrContents(k);

        Term[] theRHSs = new Term[this.definition.reverseRuleTable.size()];

        orContents.forEach(c -> {
            if (!c.klabel().name().equals(KLabels.ML_AND))
                throw new AssertionError("c should be an KApply AND but is " + c.klabel().name());
            K term = c.klist().items().get(0);
            Integer ruleIndex = getRuleIndex((KApply) c.klist().items().get(1));
            theRHSs[ruleIndex] = convert(term);
        });

        return KItem.of(convert1(klabel), org.kframework.backend.java.kil.KList.concatenate(convert(klist.items().get(0)), new InnerRHSRewrite(theRHSs)), context);
    }

    private BitSet getRuleSet(KApply k) {
        BitSet theRuleSetIndices = BitSet.apply(definition.reverseRuleTable.size());
        Set<KApply> rulePs = getOrContents(k);
        rulePs.stream().map(this::getRuleIndex).forEach(theRuleSetIndices::set);
        return theRuleSetIndices;
    }

    private Integer getRuleIndex(KApply kk) {
        return definition.reverseRuleTable.get(Integer.valueOf(((KToken) kk.klist().items().get(0)).s()));
    }

    private Set<KApply> getOrContents(KApply k) {
        return k.klabel().name().equals(KLabels.ML_OR) ? k.klist().items().stream().map(KApply.class::cast).collect(Collectors.toSet()) : Collections.singleton(k);
>>>>>>> 8e436b89
    }

    @Override
    public <KK extends org.kframework.kore.K> KSequence KSequence(List<KK> items, Att att) {
        KSequence.Builder builder = KSequence.builder();
        items.stream().map(this::convert).forEach(builder::concatenate);
        Term kSequence = KCollection.upKind(builder.build(), Kind.K);
        return kSequence instanceof Variable ? KSequence.frame((Variable) kSequence) : (KSequence) kSequence;
    }

    @Override
    public Variable KVariable(String name, Att att) {
        Sort sort = Sort.of(att.<String>getOptional(Attribute.SORT_KEY).orElse("K"));
        String key = name + sort;
        if (variableTable.containsKey(key)) {
            return variableTable.get(key);
        }

        Variable var = new Variable(name, sort, variableTable.size());
        var.setAttributes(new KOREtoKIL().convertAttributes(att));
        variableTable.put(key, var);
        return var;

    }

    @Override
    public org.kframework.kore.KRewrite KRewrite(org.kframework.kore.K left, org.kframework.kore.K right, Att att) {
        throw new AssertionError("Should not encounter a KRewrite");
    }

    @Override
    public InjectedKLabel InjectedKLabel(org.kframework.kore.KLabel klabel, Att att) {
        return new InjectedKLabel(convert1(klabel));
    }

    private Term convert1(KLabel klabel) {
        if (klabel instanceof KVariable) {
            return KVariable(klabel.name(), ((KVariable) klabel).att().add(Attribute.SORT_KEY, "KLabel"));
        } else {
            return KLabel(klabel.name());
        }
    }

    private Term CellCollection(org.kframework.kore.KLabel klabel, org.kframework.kore.KList klist) {
        final CellCollection.Builder builder = CellCollection.builder(
                definition.configurationInfo().getCellForConcat(klabel).get(),
                definition);
        Assoc.flatten(klabel, klist.items(), module).stream().forEach(k -> {
            if (k instanceof KApply) {
                builder.put(
                        CellLabel.of(((KApply) k).klabel().name()),
                        KList(((KApply) k).klist().items()));
            } else if (k instanceof KVariable) {
                // TODO(AndreiS): ensure the ... variables do not have sort K
                // assert k.att().contains(Attribute.SORT_KEY);
                builder.concatenate(new Variable(((org.kframework.kore.KVariable) k).name(), Sort.BAG));
            } else {
                assert false : "unexpected CellCollection term " + k;
            }
        });
        return builder.build();
    }

    public Term convert(org.kframework.kore.K k) {
        if (k instanceof Term)
            return (Term) k;
        else if (k instanceof org.kframework.kore.KToken)
            return KToken(((org.kframework.kore.KToken) k).s(), ((org.kframework.kore.KToken) k).sort(), k.att());
        else if (k instanceof org.kframework.kore.KApply) {
            KLabel klabel = ((KApply) k).klabel();
            org.kframework.kore.KList klist = ((KApply) k).klist();
            if (useCellCollections && definition.configurationInfo().getCellForConcat(klabel).isDefined())
                return KLabelInjection.injectionOf(CellCollection(klabel, klist), context.global());
            if (useCellCollections && definition.configurationInfo().getCellForUnit(klabel).isDefined() && klist.size() == 0)
                return KLabelInjection.injectionOf(
                        CellCollection.empty(definition.configurationInfo().getCellForUnit(klabel).get(), definition),
                        context.global());
            else if (useCellCollections && definition.cellMultiplicity(CellLabel.of(klabel.name())) == ConfigurationInfo.Multiplicity.STAR)
                return KLabelInjection.injectionOf(
                        CellCollection.singleton(CellLabel.of(klabel.name()), KList(klist.items()), definition.configurationInfo().getCellSort(klabel), definition),
                        global);
            else
                return KApply1(klabel, klist, k.att());
        } else if (k instanceof org.kframework.kore.KSequence)
            return KSequence(((org.kframework.kore.KSequence) k).items(), k.att());
        else if (k instanceof org.kframework.kore.KVariable)
            return KVariable(((org.kframework.kore.KVariable) k).name(), k.att());
        else if (k instanceof org.kframework.kore.InjectedKLabel)
            return InjectedKLabel(((org.kframework.kore.InjectedKLabel) k).klabel(), k.att());
        else if (k instanceof org.kframework.kore.KRewrite) {
            return KItem.of(KLabelConstant.of(KLabels.KREWRITE, definition), KList.concatenate(convert(((KRewrite) k).left()), convert(((KRewrite) k).right())), context);
        } else
            throw new AssertionError("BUM!");
    }

    public Rule convert(Optional<Module> module, org.kframework.definition.Rule rule) {
        K leftHandSide = RewriteToTop.toLeft(rule.body());
        org.kframework.kil.Rule oldRule = new org.kframework.kil.Rule();
        oldRule.setAttributes(new KOREtoKIL().convertAttributes(rule.att()));
        Location loc = rule.att().getOptional(Location.class).orElse(null);
        Source source = rule.att().getOptional(Source.class).orElse(null);
        oldRule.setLocation(loc);
        oldRule.setSource(source);

        if (module.isPresent()) {
            if (leftHandSide instanceof KApply && module.get().attributesFor().apply(((KApply) leftHandSide).klabel()).contains(Attribute.FUNCTION_KEY)) {
                oldRule.putAttribute(Attribute.FUNCTION_KEY, "");
            }
        }

        KLabelConstant matchLabel = KLabelConstant.of("#match", definition);
        KLabelConstant mapChoiceLabel = KLabelConstant.of("#mapChoice", definition);
        KLabelConstant setChoiceLabel = KLabelConstant.of("#setChoice", definition);
        KLabelConstant andLabel = KLabel("_andBool_");

        List<Term> requiresAndLookups = stream(Assoc.flatten(andLabel, Seq(rule.requires()), null))
                .map(this::convert)
                .collect(Collectors.toList());

        /* split requires clauses into matches and non-matches */
        List<Term> requires = Lists.newArrayList();
        ConjunctiveFormula lookups = ConjunctiveFormula.of(global);
        for (Term term : requiresAndLookups) {
            if (term instanceof KItem) {
                if (((KItem) term).kLabel().equals(matchLabel)) {
                    lookups = lookups.add(
                            ((KList) ((KItem) term).kList()).get(1),
                            ((KList) ((KItem) term).kList()).get(0));
                } else if (((KItem) term).kLabel().equals(setChoiceLabel)) {
                    lookups = lookups.add(
                            KItem.of(
                                    KLabelConstant.of(DataStructures.SET_CHOICE, definition),
                                    KList.singleton(((KList) ((KItem) term).kList()).get(1)),
                                    global),
                            ((KList) ((KItem) term).kList()).get(0));
                } else if (((KItem) term).kLabel().equals(mapChoiceLabel)) {
                    lookups = lookups.add(
                            KItem.of(
                                    KLabelConstant.of(DataStructures.MAP_CHOICE, definition),
                                    KList.singleton(((KList) ((KItem) term).kList()).get(1)),
                                    global),
                            ((KList) ((KItem) term).kList()).get(0));
                } else {
                    requires.add(term);
                }
            } else {
                requires.add(term);
            }
        }

        List<Term> ensures = stream(Assoc.flatten(andLabel, Seq(rule.ensures()), null))
                .map(this::convert)
                .collect(Collectors.toList());

        Rule backendKILRule = new Rule(
                "",
                convert(leftHandSide),
                convert(RewriteToTop.toRight(rule.body())),
                requires,
                ensures,
                Collections.emptySet(),
                Collections.emptySet(),
                lookups,
                false,
                null,
                null,
                null,
                null,
                oldRule,
                global);
        if (freshRules) {
            backendKILRule = backendKILRule.getFreshRule();
        }
        return backendKILRule;
    }

    public static ConfigurationInfo.Multiplicity kil2koreMultiplicity(Cell.Multiplicity multiplicity) {
        switch (multiplicity) {
        case ONE:
            return ConfigurationInfo.Multiplicity.ONE;
        case ANY:
        case SOME:
            return ConfigurationInfo.Multiplicity.STAR;
        case MAYBE:
            return ConfigurationInfo.Multiplicity.OPTIONAL;
        default:
            throw new IllegalArgumentException(multiplicity.toString());
        }
    }

}<|MERGE_RESOLUTION|>--- conflicted
+++ resolved
@@ -7,11 +7,8 @@
 import org.kframework.attributes.Location;
 import org.kframework.attributes.Source;
 import org.kframework.backend.java.kil.*;
-<<<<<<< HEAD
-=======
 import org.kframework.backend.java.kil.KItem;
 import org.kframework.backend.java.symbolic.AbstractUnifier;
->>>>>>> 8e436b89
 import org.kframework.backend.java.symbolic.ConjunctiveFormula;
 import org.kframework.builtin.KLabels;
 import org.kframework.definition.Module;
@@ -50,7 +47,6 @@
 
     private final Module module;
     private final Definition definition;
-    private final TermContext context;
     private final GlobalContext global;
     private final boolean useCellCollections;
     /**
@@ -60,21 +56,18 @@
 
     private final KLabelConstant kSeqLabel;
     private final KLabelConstant kDotLabel;
-    private final KItem kDot;
 
     private final HashMap<String, Variable> variableTable = new HashMap<>();
 
-    public KOREtoBackendKIL(Module module, Definition definition, TermContext context, boolean useCellCollections, boolean freshRules) {
+    public KOREtoBackendKIL(Module module, Definition definition, GlobalContext global, boolean useCellCollections, boolean freshRules) {
         this.module = module;
         this.definition = definition;
-        this.context = context;
-        this.global = context.global();
+        this.global = global;
         this.useCellCollections = useCellCollections;
         this.freshRules = freshRules;
 
-        kSeqLabel = KLabelConstant.of(KLabels.KSEQ, context.definition());
-        kDotLabel = KLabelConstant.of(KLabels.DOTK, context.definition());
-        kDot = KItem.of(kDotLabel, KList.concatenate(), context);
+        kSeqLabel = KLabelConstant.of(KLabels.KSEQ, global.getDefinition());
+        kDotLabel = KLabelConstant.of(KLabels.DOTK, global.getDefinition());
     }
 
     @Override
@@ -108,10 +101,6 @@
      * TODO: rename the method to KApply when the backend fully implements KORE
      */
     public Term KApply1(org.kframework.kore.KLabel klabel, org.kframework.kore.KList klist, Att att) {
-<<<<<<< HEAD
-        return KItem.of(convert(klabel), KList(klist.items()), global);
-=======
-
         if (klabel.name().equals(KLabels.KREWRITE)) {
             return convertKRewrite(klabel, klist);
         }
@@ -119,7 +108,7 @@
         if (klabel.name().equals(KLabels.ML_OR)) {
             return new RuleAutomatonDisjunction(
                     klist.stream().map(k -> ((KApply) k).klist().items()).map(l -> Pair.of(convert(l.get(0)), getRuleSet((KApply) l.get(1)))).collect(Collectors.toList()),
-                    context);
+                    global);
         }
 
         // we've encountered a regular KApply
@@ -127,11 +116,11 @@
         KList convertedKList = KList(klist.items());
         BitSet[] childrenDontCareRuleMask = constructDontCareRuleMask(convertedKList);
 
-        KItem kItem = KItem.of(convert1(klabel), convertedKList, context, childrenDontCareRuleMask == null ? null : childrenDontCareRuleMask);
+        KItem kItem = KItem.of(convert1(klabel), convertedKList, global, childrenDontCareRuleMask == null ? null : childrenDontCareRuleMask);
         if (AbstractUnifier.isKSeq(kItem)) {
             return stream(Assoc.flatten(kSeqLabel, Seq(kItem), kDotLabel).reverse())
                     .map(Term.class::cast)
-                    .reduce((a, b) -> KItem.of(kSeqLabel, KList.concatenate(b, a), context))
+                    .reduce((a, b) -> KItem.of(kSeqLabel, KList.concatenate(b, a), global))
                     .get();
         } else {
             return kItem;
@@ -187,7 +176,7 @@
             theRHSs[ruleIndex] = convert(term);
         });
 
-        return KItem.of(convert1(klabel), org.kframework.backend.java.kil.KList.concatenate(convert(klist.items().get(0)), new InnerRHSRewrite(theRHSs)), context);
+        return KItem.of(convert1(klabel), org.kframework.backend.java.kil.KList.concatenate(convert(klist.items().get(0)), new InnerRHSRewrite(theRHSs)), global);
     }
 
     private BitSet getRuleSet(KApply k) {
@@ -203,7 +192,6 @@
 
     private Set<KApply> getOrContents(KApply k) {
         return k.klabel().name().equals(KLabels.ML_OR) ? k.klist().items().stream().map(KApply.class::cast).collect(Collectors.toSet()) : Collections.singleton(k);
->>>>>>> 8e436b89
     }
 
     @Override
@@ -276,11 +264,11 @@
             KLabel klabel = ((KApply) k).klabel();
             org.kframework.kore.KList klist = ((KApply) k).klist();
             if (useCellCollections && definition.configurationInfo().getCellForConcat(klabel).isDefined())
-                return KLabelInjection.injectionOf(CellCollection(klabel, klist), context.global());
+                return KLabelInjection.injectionOf(CellCollection(klabel, klist), global);
             if (useCellCollections && definition.configurationInfo().getCellForUnit(klabel).isDefined() && klist.size() == 0)
                 return KLabelInjection.injectionOf(
                         CellCollection.empty(definition.configurationInfo().getCellForUnit(klabel).get(), definition),
-                        context.global());
+                        global);
             else if (useCellCollections && definition.cellMultiplicity(CellLabel.of(klabel.name())) == ConfigurationInfo.Multiplicity.STAR)
                 return KLabelInjection.injectionOf(
                         CellCollection.singleton(CellLabel.of(klabel.name()), KList(klist.items()), definition.configurationInfo().getCellSort(klabel), definition),
@@ -294,7 +282,7 @@
         else if (k instanceof org.kframework.kore.InjectedKLabel)
             return InjectedKLabel(((org.kframework.kore.InjectedKLabel) k).klabel(), k.att());
         else if (k instanceof org.kframework.kore.KRewrite) {
-            return KItem.of(KLabelConstant.of(KLabels.KREWRITE, definition), KList.concatenate(convert(((KRewrite) k).left()), convert(((KRewrite) k).right())), context);
+            return KItem.of(KLabelConstant.of(KLabels.KREWRITE, definition), KList.concatenate(convert(((KRewrite) k).left()), convert(((KRewrite) k).right())), global);
         } else
             throw new AssertionError("BUM!");
     }
