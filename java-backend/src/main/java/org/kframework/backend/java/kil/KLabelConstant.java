--- conflicted
+++ resolved
@@ -107,18 +107,11 @@
      * @return AST term representation the the KLabel;
      */
     public static KLabelConstant of(String label, Definition definition) {
-<<<<<<< HEAD
-        return cache.get(Pair.of(definition.signaturesOf(label), definition.kLabelAttributesOf(label)), () -> new MapCache<>(new PatriciaTrie<>()))
-                .get(label, () -> new KLabelConstant(
-                        label,
-                        incrementCacheSize(),
-                        definition.signaturesOf(label),
-=======
         return cache.computeIfAbsent(Pair.of(definition.signaturesOf(label), definition.kLabelAttributesOf(label)), p -> Collections.synchronizedMap(new PatriciaTrie<>()))
                 .computeIfAbsent(label, l -> new KLabelConstant(
                         l,
+                        incrementCacheSize(),
                         definition.signaturesOf(l),
->>>>>>> a8ba32cf
                         definition.allSorts(),
                         definition.kLabelAttributesOf(l)));
     }
