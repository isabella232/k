// Copyright (c) 2014-2015 K Team. All Rights Reserved.
package org.kframework.backend.java.symbolic;

import java.io.File;
import java.util.ArrayList;
import java.util.HashSet;
import java.util.LinkedHashMap;
import java.util.List;
import java.util.Map;
import java.util.Set;

import org.kframework.backend.java.indexing.IndexingCellsCollector;
import org.kframework.backend.java.indexing.RuleIndex;
import org.kframework.backend.java.kil.CellCollection;
import org.kframework.backend.java.kil.DataStructures;
import org.kframework.backend.java.kil.Definition;
import org.kframework.backend.java.kil.Rule;
import org.kframework.backend.java.kil.Term;
import org.kframework.backend.java.kil.TermContext;
import org.kframework.backend.java.kil.Variable;
import org.kframework.backend.java.rewritemachine.KAbstractRewriteMachine;
import org.kframework.backend.java.strategies.TransitionCompositeStrategy;
import org.kframework.backend.java.util.Coverage;
import org.kframework.backend.java.util.Profiler;
import org.kframework.kompile.KompileOptions;
import org.kframework.krun.KRunOptions;
import org.kframework.krun.api.SearchType;
import org.kframework.utils.errorsystem.KExceptionManager.KEMException;

import com.google.common.base.Stopwatch;
import com.google.common.collect.Lists;
import com.google.inject.Inject;

public class PatternMatchRewriter {

    private final boolean ENABLE_DEBUG_MODE = false;

    private final Stopwatch stopwatch = Stopwatch.createUnstarted();

    private List<CellCollection.Cell> indexingCells = Lists.newArrayList();

    private final KRunOptions options;
    private final JavaExecutionOptions javaOptions;

    private boolean transition;

    private final TransitionCompositeStrategy strategy;
    private int step;
    private final List<Term> results = new ArrayList<>();
    private RuleIndex ruleIndex;

    @Inject
    public PatternMatchRewriter(
            Definition definition,
            KRunOptions options,
            KompileOptions kompileOptions,
            JavaExecutionOptions javaOptions) {
        this.options = options;
        ruleIndex = definition.getIndex();
        this.strategy = new TransitionCompositeStrategy(kompileOptions.transition);
        this.javaOptions = javaOptions;
    }

    public Term rewrite(Term subject, int bound, TermContext termContext) {
        stopwatch.start();

        /* first break any possible sharing of mutable terms introduced by macro
         * expansion or front-end */
        subject = EliminateUnsafeSharingTransformer.transformTerm(subject, termContext);
        termContext.setTopTerm(subject);

        /* compute indexing cells of the subject term for the first time */
        computeIndexingCells(subject, termContext);

        /* Invariant during rewriting:
         *   no sharing between mutable terms inside the subject
         *
         * In order to maintain this invariant, we need to make sure
         * the application of the following rules will not introduce
         * any undesired sharing:
         *   - rules kompiled for fast rewrite
         *   - rules not kompiled for fast rewrite
         *   - function rules
         *
         * Basically all we need to do is to replace the normal subst&eval
         * transformer with the copy-on-share version and supply it with
         * the correct reusable variables obtained from the pattern match
         * phase */
        for (step = 0; step != bound; ++step) {
            computeRewriteStep(subject, 1, termContext);
            Term result = getTransition(0);
            if (result != null) {
                if (ENABLE_DEBUG_MODE) {
                    UnsafeSharingDetector.visitTerm(result);
                }
                subject = result;
            } else {
//                computeRewriteStep(subject, 1);
                break;
            }
        }

        stopwatch.stop();
        if (options.experimental.statistics) {
            System.err.println("[" + step + ", " + stopwatch + "]");
            Profiler.printResult();
        }

        return subject;
    }

    private List<Rule> getRules(List<CellCollection.Cell> indexingCells) {
        Profiler.startTimer(Profiler.QUERY_RULE_INDEXING_TIMER);
        List<Rule> rules = ruleIndex.getRules(indexingCells);
        Profiler.stopTimer(Profiler.QUERY_RULE_INDEXING_TIMER);
        return rules;
    }

    /**
     * Gets the rules that could be applied to a given term according to the
     * rule indexing mechanism.
     *
     * @param term
     *            the given term
     * @return a list of rules that could be applied
     */
    private List<Rule> getRules(Term term) {
        return ruleIndex.getRules(term);
    }

    private final Term getTransition(int n) {
        return n < results.size() ? results.get(n) : null;
    }

    /**
     * Returns a list of substitutions obtained by matching the subject against
     * a rewrite rule.
     * <p>
     * This method is extracted to simplify the profiling script.
     * </p>
     */
    private final List<Substitution<Variable,Term>> getMatchingResults(Term subject, Rule rule, TermContext termContext) {
        return PatternMatcher.match(subject, rule, termContext);
    }

    private void computeIndexingCells(Term subject, TermContext termContext) {
        indexingCells = IndexingCellsCollector.getIndexingCells(subject, termContext.definition());
    }

    private final void computeSearchRewriteStep(Term subject, int successorBound, TermContext termContext) {
        results.clear();

        if (successorBound == 0) {
            return;
        }

        // Applying a strategy to a list of rules divides the rules up into
        // equivalence classes of rules. We iterate through these equivalence
        // classes one at a time, seeing which one contains rules we can apply.
        //        System.out.println(LookupCell.find(constrainedTerm.term(),"k"));
        strategy.reset(getRules(subject));

        while (strategy.hasNext()) {
            transition = strategy.nextIsTransition();
            ArrayList<Rule> rules = new ArrayList<Rule>(strategy.next());
//            System.out.println("rules.size: "+rules.size());
            for (Rule rule : rules) {
                for (Map<Variable, Term> subst : getMatchingResults(subject, rule, termContext)) {
                    results.add(constructNewSearchSubjectTerm(rule, subst, termContext));
                    if (results.size() == successorBound) {
                        return;
                    }
                }
            }
            // If we've found matching results from one equivalence class then
            // we are done, as we can't match rules from two equivalence classes
            // in the same step.
            if (results.size() > 0) {
                return;
            }
        }
    }

    private Term constructNewSearchSubjectTerm(Rule rule, Map<Variable, Term> substitution, TermContext termContext) {
        return rule.rightHandSide().substituteAndEvaluate(substitution, termContext);
    }

    private final void computeRewriteStep(Term subject, int successorBound, TermContext termContext) {
        results.clear();
        assert successorBound == 1;

        RuleAuditing.setAuditingRule(javaOptions, step, termContext.definition());

        File coverage = options.experimental.coverage;
        Coverage.print(coverage, subject);

        // Applying a strategy to a list of rules divides the rules up into
        // equivalence classes of rules. We iterate through these equivalence
        // classes one at a time, seeing which one contains rules we can apply.
        strategy.reset(getRules(indexingCells));
        try {

            while (strategy.hasNext()) {
                ArrayList<Rule> rules = new ArrayList<Rule>(strategy.next());
    //            System.out.println("rules.size: "+rules.size());
                for (Rule rule : rules) {
                    try {
                        if (rule == RuleAuditing.getAuditingRule()) {
                            RuleAuditing.beginAudit();
                        } else if (RuleAuditing.isAuditBegun() && RuleAuditing.getAuditingRule() == null) {
                            System.err.println("\nAuditing " + rule + "...\n");
                        }
                        boolean succeed = false;
                        if (rule.isCompiledForFastRewriting()) {
                            /* compute reference results using old algorithm under DEBUG mode */
                            List<Term> referenceResults = null;
                            if (ENABLE_DEBUG_MODE) {
                                referenceResults = Lists.newArrayList();
                                for (Map<Variable, Term> subst : getMatchingResults(subject, rule, termContext)) {
                                    Term ref = TermCanonicalizer.canonicalize(constructNewSubjectTerm(rule, subst, termContext), termContext);
                                    referenceResults.add(ref);
                                }

                                /* eliminate sharing of mutable terms between subject and reference results */
                                subject = DeepCloner.clone(subject);
                            }

                            Profiler.startTimer(Profiler.REWRITE_WITH_KOMPILED_RULES_TIMER);
                            succeed = KAbstractRewriteMachine.rewrite(
                                    rule,
                                    DataStructures.getCellEntry(subject),
                                    termContext);
                            if (succeed) {
                                RuleAuditing.succeed(rule);
                                if (options.experimental.trace) {
                                    System.out.println(rule);
                                }
                                Coverage.print(coverage, rule);
                                results.add(subject);

                                /* the result of rewrite machine must be in the reference results */
                                if (ENABLE_DEBUG_MODE) {
                                    assert referenceResults.contains(TermCanonicalizer.canonicalize(subject, termContext));
                                }
                            } else {
                                if (ENABLE_DEBUG_MODE) {
                                    assert referenceResults.isEmpty();
                                }
                            }
                            Profiler.stopTimer(Profiler.REWRITE_WITH_KOMPILED_RULES_TIMER);
                        } else {
                            Profiler.startTimer(Profiler.REWRITE_WITH_UNKOMPILED_RULES_TIMER);
                            for (Map<Variable, Term> subst : getMatchingResults(subject, rule, termContext)) {
                                if (options.experimental.trace) {
                                    System.out.println(rule);
                                }
                                RuleAuditing.succeed(rule);
                                Coverage.print(coverage, rule);
                                subject = constructNewSubjectTerm(rule, subst, termContext);
                                results.add(subject);
                                succeed = true;
                                break;
                            }
                            Profiler.stopTimer(Profiler.REWRITE_WITH_UNKOMPILED_RULES_TIMER);
                        }

                        if (succeed) {
                            if (rule.modifyCellStructure()) {
                                computeIndexingCells(subject, termContext);
                            }
                            return;
                        }
                    } catch (KEMException e) {
                        e.exception.addTraceFrame("while evaluating rule at " + rule.getSource() + rule.getLocation());
                        throw e;
                    } finally {
                        if (RuleAuditing.isAuditBegun()) {
                            if (RuleAuditing.getAuditingRule() == rule) {
                                RuleAuditing.endAudit();
                            }
                            if (!RuleAuditing.isSuccess()
                                    && RuleAuditing.getAuditingRule() == rule) {
                                throw RuleAuditing.fail();
                            }
                        }
                    }
                }
            }
        } finally {
            RuleAuditing.clearAuditingRule();
        }
    }

    private final Term constructNewSubjectTerm(Rule rule, Map<Variable, Term> substitution, TermContext termContext) {
        Term rhs = rule.cellsToCopy().contains(DataStructures.getCellEntry(rule.rightHandSide()).cellLabel()) ?
                DeepCloner.clone(rule.rightHandSide()) :
                rule.rightHandSide();
        Term result = rhs.copyOnShareSubstAndEval(substitution,
                rule.reusableVariables().elementSet(), termContext);
        termContext.setTopTerm(result);
        return result;
    }

<<<<<<< HEAD
    private Substitution<Variable, Term> getSubstitutionMap(
            Term term,
            Rule pattern,
            TermContext termContext) {
        List<Substitution<Variable, Term>> substitutions = PatternMatcher.match(
                term,
                pattern,
                termContext);
        if (substitutions.size() != 1) {
            return null;
        }
        return SymbolicRewriter.addGeneratedTop(substitutions.get(0), termContext);
=======
    private boolean addSearchResult(List<Map<Variable, Term>> searchResults, Term term, Rule pattern, TermContext termContext, int bound) {
        List<Map<Variable, Term>> discoveredSearchResults = PatternMatcher.match(term, pattern, termContext);
        for (Map<Variable, Term> searchResult : discoveredSearchResults) {
            searchResults.add(searchResult);
            if (searchResults.size() == bound) {
                return true;
            }
        }
        return false;
>>>>>>> aa767042
    }

    public List<Map<Variable,Term>> search(
            Term initialTerm,
            Term targetTerm,
            List<Rule> rules,
            Rule pattern,
            int bound,
            int depth,
            SearchType searchType,
            TermContext termContext) {
        stopwatch.start();

        List<Map<Variable,Term>> searchResults = new ArrayList<Map<Variable,Term>>();
        Set<Term> visited = new HashSet<Term>();

        // If depth is 0 then we are just trying to match the pattern.
        // A more clean solution would require a bit of a rework to how patterns
        // are handled in krun.Main when not doing search.
        if (depth == 0) {
            addSearchResult(searchResults, initialTerm, pattern, termContext, bound);
            stopwatch.stop();
            if (options.experimental.statistics) {
                System.err.println("[" + visited.size() + "states, " + step + "steps, " + stopwatch + "]");
            }
            return searchResults;
        }

        // The search queues will map terms to their depth in terms of transitions.
        Map<Term,Integer> queue = new LinkedHashMap<Term,Integer>();
        Map<Term,Integer> nextQueue = new LinkedHashMap<Term,Integer>();

        visited.add(initialTerm);
        queue.put(initialTerm, 0);

        if (searchType == SearchType.ONE) {
            depth = 1;
        }
        if (searchType == SearchType.STAR) {
            if (addSearchResult(searchResults, initialTerm, pattern, termContext, bound)) {
                stopwatch.stop();
                System.err.println("[" + visited.size() + "states, " + step + "steps, " + stopwatch + "]");
                return searchResults;
            }
        }

        label:
        for (step = 0; !queue.isEmpty(); ++step) {
            for (Map.Entry<Term, Integer> entry : queue.entrySet()) {
                Term term = entry.getKey();
                Integer currentDepth = entry.getValue();
                computeSearchRewriteStep(term, -1, termContext);

                if (results.isEmpty() && searchType == SearchType.FINAL) {
                    if (addSearchResult(searchResults, term, pattern, termContext, bound)) {
                        break label;
                    }
                }

                for (Term result : results) {
                    if (!transition) {
                        nextQueue.put(result, currentDepth);
                        break;
                    } else {
                        // Continue searching if we haven't reached our target
                        // depth and we haven't already visited this state.
                        if (currentDepth + 1 != depth && visited.add(result)) {
                            nextQueue.put(result, currentDepth + 1);
                        }
                        // If we aren't searching for only final results, then
                        // also add this as a result if it matches the pattern.
                        if (searchType != SearchType.FINAL || currentDepth + 1 == depth) {
                            if (addSearchResult(searchResults, result, pattern, termContext, bound)) {
                                break label;
                            }
                        }
                    }
                }
            }
//            System.out.println("+++++++++++++++++++++++");

            /* swap the queues */
            Map<Term, Integer> temp;
            temp = queue;
            queue = nextQueue;
            nextQueue = temp;
            nextQueue.clear();
        }

        stopwatch.stop();
        if (options.experimental.statistics) {
            System.err.println("[" + visited.size() + "states, " + step + "steps, " + stopwatch + "]");
        }

        return searchResults;
    }

}<|MERGE_RESOLUTION|>--- conflicted
+++ resolved
@@ -301,33 +301,23 @@
         return result;
     }
 
-<<<<<<< HEAD
-    private Substitution<Variable, Term> getSubstitutionMap(
+    private boolean addSearchResult(
+            List<Substitution<Variable, Term>> searchResults,
             Term term,
             Rule pattern,
-            TermContext termContext) {
-        List<Substitution<Variable, Term>> substitutions = PatternMatcher.match(
-                term,
-                pattern,
-                termContext);
-        if (substitutions.size() != 1) {
-            return null;
-        }
-        return SymbolicRewriter.addGeneratedTop(substitutions.get(0), termContext);
-=======
-    private boolean addSearchResult(List<Map<Variable, Term>> searchResults, Term term, Rule pattern, TermContext termContext, int bound) {
-        List<Map<Variable, Term>> discoveredSearchResults = PatternMatcher.match(term, pattern, termContext);
-        for (Map<Variable, Term> searchResult : discoveredSearchResults) {
+            TermContext termContext,
+            int bound) {
+        List<Substitution<Variable, Term>> discoveredSearchResults = PatternMatcher.match(term, pattern, termContext);
+        for (Substitution<Variable, Term> searchResult : discoveredSearchResults) {
             searchResults.add(searchResult);
             if (searchResults.size() == bound) {
                 return true;
             }
         }
         return false;
->>>>>>> aa767042
-    }
-
-    public List<Map<Variable,Term>> search(
+    }
+
+    public List<Substitution<Variable,Term>> search(
             Term initialTerm,
             Term targetTerm,
             List<Rule> rules,
@@ -338,7 +328,7 @@
             TermContext termContext) {
         stopwatch.start();
 
-        List<Map<Variable,Term>> searchResults = new ArrayList<Map<Variable,Term>>();
+        List<Substitution<Variable,Term>> searchResults = new ArrayList<>();
         Set<Term> visited = new HashSet<Term>();
 
         // If depth is 0 then we are just trying to match the pattern.
