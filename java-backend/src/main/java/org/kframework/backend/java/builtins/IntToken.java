--- conflicted
+++ resolved
@@ -22,14 +22,6 @@
 
     public static final Sort SORT = Sort.INT;
 
-<<<<<<< HEAD
-//    /* IntToken cache */
-//    private static final MapCache<BigInteger, IntToken> cache = new MapCache<BigInteger, IntToken>();
-=======
-    /* IntToken cache */
-    private static final Map<BigInteger, IntToken> cache = new ConcurrentHashMap<>();
->>>>>>> a8ba32cf
-
     /* BigInteger value wrapped by this IntToken */
     private final BigInteger value;
 
@@ -44,12 +36,7 @@
      */
     public static IntToken of(BigInteger value) {
         assert value != null;
-<<<<<<< HEAD
-//        return cache.get(value, () -> new IntToken(value));
         return new IntToken(value);
-=======
-        return cache.computeIfAbsent(value, IntToken::new);
->>>>>>> a8ba32cf
     }
 
     public static IntToken of(long value) {
@@ -161,22 +148,4 @@
         visitor.visit(this);
     }
 
-<<<<<<< HEAD
-//    /**
-//     * Returns the cached instance rather than the de-serialized instance if there is a cached
-//     * instance.
-//     */
-//    private Object readResolve() {
-//        return cache.get(value, () -> this);
-//    }
-=======
-    /**
-     * Returns the cached instance rather than the de-serialized instance if there is a cached
-     * instance.
-     */
-    private Object readResolve() {
-        return cache.computeIfAbsent(value, v -> this);
-    }
->>>>>>> a8ba32cf
-
 }