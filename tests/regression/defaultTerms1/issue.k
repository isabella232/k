--- conflicted
+++ resolved
@@ -5,18 +5,12 @@
                         <k> $PGM:K </k>
                         <holds> .Map </holds>
                   </thread>
-<<<<<<< HEAD
-        </T>
-
-  syntax K ::= "spawn"
-=======
 		</T>
 				
   syntax KItem ::= "spawn"
->>>>>>> dfb82ef2
 
   rule <k> spawn => . ...</k>
-       (. =>
+	   (. => 
             <thread>
               ...
               <k> .K </k>
@@ -24,7 +18,7 @@
            )
 
   rule <k> spawn => . ...</k>
-       (. =>
+	   (. => 
             <thread>
               <k> .K </k>
               ...
@@ -32,7 +26,7 @@
            )
 
   rule <k> spawn => . ...</k>
-       (. =>
+	   (. => 
             <thread>
               ...
               <k> .K </k>
