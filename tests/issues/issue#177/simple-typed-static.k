--- conflicted
+++ resolved
@@ -1,7 +1,7 @@
 // Copyright (c) 2013-2014 K Team. All Rights Reserved.
 /*!
 \title{SIMPLE --- Typed --- Static}
-\author{Grigore Ro\c{s}u and
+\author{Grigore Ro\c{s}u and 
         Traian Florin \c{S}erb\u{a}nu\c{t}\u{a}
         (\texttt{\{grosu,tserban2\}@illinois.edu})}
 \organization{University of Illinois at Urbana-Champaign} */
@@ -184,7 +184,7 @@
 /*@ We still need lists of expressions, defined below, but note that we do
 not need lists of identifiers anymore.  They have been replaced by the lists
 of parameters. */
-
+ 
  syntax Exps ::= List{Exp,","}          [strict]
 
 
@@ -209,7 +209,7 @@
                 | "return" Exp ";"                         [strict]
                 | "return" ";"
                 | "print" "(" Exps ")" ";"                 [strict]
-                | "try" Block "catch" "(" Param ")" Block
+                | "try" Block "catch" "(" Param ")" Block  
                 | "throw" Exp ";"                          [strict]
                 | "join" Exp ";"                           [strict]
                 | "acquire" Exp ";"                        [strict]
@@ -303,7 +303,7 @@
 Each task includes a \textsf{k} cell holding the code to type, a \textsf{tenv}
 cell holding the local type environment, and a \textsf{return} cell holding
 the return type of the currently checked function.  The latter is needed in
-order to check whether return statements return values of the expected type.
+order to check whether return statements return values of the expected type. 
 Initially, the program is placed in a \textsf{k} cell inside a
 \textsf{task} cell.  Since the cells with multiplicity ``?'' are not
 included in the initial configuration, the \textsf{task} cell holding
@@ -314,7 +314,7 @@
                   <tasks color="orange">
                     <task multiplicity="*" color="yellow">
                       <k color="green"> $PGM:Stmts </k>
-                                            <xstack color="red"> .List </xstack>
+											<xstack color="red"> .List </xstack>
                       <tenv multiplicity="?" color="cyan"> .Map </tenv>
                       <return multiplicity="?" color="black"> void </return>
                     </task>
@@ -557,16 +557,11 @@
 any try-catch block (with the currently unchecked---also for
 simplicity---expectation that the caller functions would catch those
 exceptions). */
-<<<<<<< HEAD
-    syntax K ::= "popx"
-    //syntax K ::= (Type, Id)
-=======
 	syntax KItem ::= "popx"
 	//syntax KItem ::= (Type, Id)
->>>>>>> dfb82ef2
   rule <k> try {S1} catch((T:Type X:Id):Param) {S2} => S1 {T X; S2} popx ...</k> <xstack> . => ListItem(T) ... </xstack>
-    rule <k> popx => . ...</k> <xstack> _:ListItem => . ...</xstack>
-    rule <k> throw T1:Type; => stmt ...</k> <xstack> ... ListItem(T2:Type) ... </xstack> when T1 ==K T2
+	rule <k> popx => . ...</k> <xstack> _:ListItem => . ...</xstack>
+	rule <k> throw T1:Type; => stmt ...</k> <xstack> ... ListItem(T2:Type) ... </xstack> when T1 ==K T2
   /*rule try block catch(int X:Id) {S} => {int X; S}  [structural]
   rule throw int; => stmt*/
 
@@ -604,12 +599,12 @@
   syntax LValue ::= Id
   rule isLValue(_:Exp[_:Exps]) => true
 
-  syntax Exp ::= ltype(Exp)
+  syntax Exp ::= ltype(Exp) 
 // We would like to say:
 //  context ltype(HOLE:LValue)
 // but we currently cannot type the HOLE
   context ltype(HOLE) when isLValue(HOLE)
-
+  
 
 //@ The function \texttt{getTypes} is the same as in SIMPLE typed dynamic.
 
