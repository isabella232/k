--- conflicted
+++ resolved
@@ -1,11 +1,6 @@
-<<<<<<< HEAD
-<?xml version="1.0" encoding="UTF-8"?>
-<!-- Copyright (C) 2012-2014 K Team. All Rights Reserved. -->
-=======
 <?xml version="1.0" encoding="UTF-8" standalone="yes"?>
 <!-- Copyright (C) 2012-2014 K Team. All Rights Reserved. -->
 
->>>>>>> 45d4196f
 <!--
   Use these tags for comments.  To test only one language,
   just comment out the other tests and then type "ant test".
