--- conflicted
+++ resolved
@@ -335,12 +335,7 @@
             loader.saveOrDie(files.resolveKompiled("cache.bin"), caches);
         }
         if (!errors.isEmpty()) {
-<<<<<<< HEAD
             kem.addAllKException(errors.stream().map(ParseFailedException::getKException).collect(Collectors.toList()));
-            kem.print();
-=======
-            kem.addAllKException(errors.stream().map(e -> e.exception).collect(Collectors.toList()));
->>>>>>> 044419bb
             throw KEMException.compilerError("Had " + errors.size() + " parsing errors.");
         }
         return parsedDef;
