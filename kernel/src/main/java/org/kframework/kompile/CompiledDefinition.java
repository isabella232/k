// Copyright (c) 2015 K Team. All Rights Reserved.
package org.kframework.kompile;

import org.kframework.attributes.Source;
import org.kframework.builtin.Sorts;
import org.kframework.definition.Definition;
import org.kframework.definition.Module;
import org.kframework.kore.K;
import org.kframework.kore.KLabel;
import org.kframework.kore.Sort;
import org.kframework.parser.Term;
import org.kframework.parser.TreeNodesToKORE;
import org.kframework.parser.concrete2kore.ParseInModule;
import org.kframework.parser.concrete2kore.generator.RuleGrammarGenerator;
import org.kframework.utils.errorsystem.KExceptionManager;
import org.kframework.utils.errorsystem.ParseFailedException;
import scala.Tuple2;
import scala.util.Either;

import java.io.Serializable;
import java.util.Set;
import java.util.function.BiFunction;
import java.util.stream.Collectors;

/**
 * A class representing a compiled definition. It has everything needed for executing and parsing programs.
 */

public class CompiledDefinition implements Serializable {
    public final KompileOptions kompileOptions;
    private final Definition parsedDefinition;
    public final Definition kompiledDefinition;
    public final Sort programStartSymbol;
    public final KLabel topCellInitializer;
    private final Module languageParsingModule;

    public CompiledDefinition(KompileOptions kompileOptions, Definition parsedDefinition, Definition kompiledDefinition, Sort programStartSymbol, KLabel topCellInitializer) {
        this.kompileOptions = kompileOptions;
        this.parsedDefinition = parsedDefinition;
        this.kompiledDefinition = kompiledDefinition;
        this.programStartSymbol = programStartSymbol;
        this.topCellInitializer = topCellInitializer;
        this.languageParsingModule = kompiledDefinition.getModule("LANGUAGE-PARSING").get();
    }

    /**
     * A function that takes a string and the source of that string and parses it as a program into KAST.
     */
    public BiFunction<String, Source, K> getProgramParser(KExceptionManager kem) {
        return getParser(kompiledDefinition.mainSyntaxModule(), programStartSymbol, kem);
    }

    /**
     * A function that takes a string and the source of that string and parses it as a ground term
     * in the syntax module into KAST.
     */
    public BiFunction<String, Source, K> getGroundParser(KExceptionManager kem, String moduleName) {
        RuleGrammarGenerator gen = new RuleGrammarGenerator(parsedDefinition);
        return getParser(gen.getConfigGrammar(kompiledDefinition.getModule(moduleName).get()), Sorts.K(), kem);
    }

    /**
     * The parsed but uncompiled definition
     */
    public Definition getParsedDefinition() {
        return parsedDefinition;
    }

    /**
     * A module containing the compiled definition
     */
    public Module executionModule() {
        return kompiledDefinition.mainModule();
    }

    public Module syntaxModule() { return kompiledDefinition.mainSyntaxModule(); }

    public Module languageParsingModule() { return languageParsingModule; }

    /**
     * Creates a parser for a module.
     * Will probably want to move the method out of this class here eventually.
     *
     * @return a function taking a String to be parsed, a Source, and returning the parsed string as K.
     */

    public BiFunction<String, Source, K> getParser(Module module, Sort programStartSymbol, KExceptionManager kem) {
<<<<<<< HEAD
        ParseInModule parseInModule = new RuleGrammarGenerator(parsedDefinition).getCombinedGrammar(module);
=======
        ParseInModule parseInModule = new ParseInModule(getParserModule(module), false);
>>>>>>> eb095196

        return (BiFunction<String, Source, K> & Serializable) (s, source) -> {
            Tuple2<Either<Set<ParseFailedException>, Term>, Set<ParseFailedException>> res = parseInModule.parseString(s, programStartSymbol, source);
            kem.addAllKException(res._2().stream().map(e -> e.getKException()).collect(Collectors.toSet()));
            if (res._1().isLeft()) {
                throw res._1().left().get().iterator().next();
            }
            return TreeNodesToKORE.down(TreeNodesToKORE.apply(res._1().right().get()));
        };
    }

<<<<<<< HEAD
    public Module getExtensionModule(Module module) {
        return new RuleGrammarGenerator(parsedDefinition).getCombinedGrammar(module).getExtensionModule();
=======
    public Module getParserModule(Module module) {
        return new RuleGrammarGenerator(kompiledDefinition).getCombinedGrammar(module);
>>>>>>> eb095196
    }
}<|MERGE_RESOLUTION|>--- conflicted
+++ resolved
@@ -85,12 +85,9 @@
      */
 
     public BiFunction<String, Source, K> getParser(Module module, Sort programStartSymbol, KExceptionManager kem) {
-<<<<<<< HEAD
         ParseInModule parseInModule = new RuleGrammarGenerator(parsedDefinition).getCombinedGrammar(module);
-=======
-        ParseInModule parseInModule = new ParseInModule(getParserModule(module), false);
->>>>>>> eb095196
-
+        parseInModule.setStrict(false);
+        
         return (BiFunction<String, Source, K> & Serializable) (s, source) -> {
             Tuple2<Either<Set<ParseFailedException>, Term>, Set<ParseFailedException>> res = parseInModule.parseString(s, programStartSymbol, source);
             kem.addAllKException(res._2().stream().map(e -> e.getKException()).collect(Collectors.toSet()));
@@ -101,12 +98,7 @@
         };
     }
 
-<<<<<<< HEAD
     public Module getExtensionModule(Module module) {
-        return new RuleGrammarGenerator(parsedDefinition).getCombinedGrammar(module).getExtensionModule();
-=======
-    public Module getParserModule(Module module) {
-        return new RuleGrammarGenerator(kompiledDefinition).getCombinedGrammar(module);
->>>>>>> eb095196
+        return new RuleGrammarGenerator(kompiledDefinition).getCombinedGrammar(module).getExtensionModule();
     }
 }