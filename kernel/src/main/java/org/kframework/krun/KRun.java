// Copyright (c) 2015 K Team. All Rights Reserved.
package org.kframework.krun;

import org.apache.commons.lang3.tuple.Pair;
import org.kframework.attributes.Source;
import org.kframework.builtin.Sorts;
import org.kframework.definition.ConfigVars;
import org.kframework.definition.Module;
import org.kframework.definition.Rule;
import org.kframework.kompile.CompiledDefinition;
import org.kframework.kore.VisitK;
import org.kframework.kore.K;
import org.kframework.kore.KApply;
import org.kframework.kore.KToken;
import org.kframework.kore.KVariable;
import org.kframework.kore.Sort;
<<<<<<< HEAD
import org.kframework.parser.binary.BinaryParser;
import org.kframework.unparser.ToBinary;
import org.kframework.unparser.ToKast;
import org.kframework.kore.compile.VisitKORE;
=======
import org.kframework.kore.ToKast;
>>>>>>> 41600185
import org.kframework.krun.modes.ExecutionMode;
import org.kframework.main.Main;
import org.kframework.parser.ProductionReference;
import org.kframework.rewriter.Rewriter;
import org.kframework.unparser.AddBrackets;
import org.kframework.unparser.KOREToTreeNodes;
import org.kframework.unparser.OutputModes;
import org.kframework.utils.errorsystem.KEMException;
import org.kframework.utils.errorsystem.KException;
import org.kframework.utils.errorsystem.KExceptionManager;
import org.kframework.utils.errorsystem.ParseFailedException;
import org.kframework.utils.file.FileUtil;
import org.kframework.parser.kore.KoreParser;
import scala.Tuple2;

import java.io.BufferedReader;
import java.io.IOException;
import java.io.InputStreamReader;
import java.util.ArrayList;
import java.util.Arrays;
import java.util.Collections;
import java.util.HashMap;
import java.util.HashSet;
import java.util.List;
import java.util.Map;
import java.util.Set;
import java.util.function.Consumer;
import java.util.function.Function;

import static org.kframework.Collections.*;
import static org.kframework.kore.KORE.*;

/**
 * The KORE-based KRun
 */
public class KRun {

    private final KExceptionManager kem;
    private final FileUtil files;
    private final boolean ttyStdin;

    public KRun(KExceptionManager kem, FileUtil files, boolean ttyStdin) {
        this.kem = kem;
        this.files = files;
        this.ttyStdin = ttyStdin;
    }

    public int run(CompiledDefinition compiledDef, KRunOptions options, Function<Module, Rewriter> rewriterGenerator, ExecutionMode executionMode) {
        String pgmFileName = options.configurationCreation.pgm();
        K program;
        if (options.configurationCreation.term()) {
            program = externalParse(options.configurationCreation.parser(compiledDef.executionModule().name()),
                    pgmFileName, compiledDef.programStartSymbol, Source.apply("<parameters>"), compiledDef);
        } else {
            program = parseConfigVars(options, compiledDef);
        }


        Rewriter rewriter = rewriterGenerator.apply(compiledDef.executionModule());

        Object result = executionMode.execute(program, rewriter, compiledDef);

        if (result instanceof K) {
            prettyPrint(compiledDef, options.output, s -> outputFile(s, options), (K) result);
            if (options.exitCodePattern != null) {
                Rule exitCodePattern = compilePattern(files, kem, options.exitCodePattern, options, compiledDef, Source.apply("<command line: --exit-code>"));
                List<? extends Map<? extends KVariable, ? extends K>> res = rewriter.match((K) result, exitCodePattern);
                return getExitCode(kem, res);
            }
        } else if (result instanceof Tuple2) {
            Tuple2<?, ?> tuple = (Tuple2<?, ?>) result;
            if (tuple._1() instanceof K && tuple._2() instanceof Integer) {
                prettyPrint(compiledDef, options.output, s -> outputFile(s, options), (K) tuple._1());
                return (Integer) tuple._2();
            }
            if (tuple._1() instanceof SearchResult && tuple._2() instanceof Integer) {
                printSearchResult((SearchResult) tuple._1(), options, compiledDef);
                return (Integer) tuple._2();
            }
        } else if (result instanceof SearchResult) {
            printSearchResult((SearchResult) result, options, compiledDef);
            return 0;
        } else if (options.experimental.prove != null) {
            if (((List) result).isEmpty()) {
                System.out.println("true");
            }
        }
        return 0;
    }

    private void printSearchResult(SearchResult result, KRunOptions options, CompiledDefinition compiledDef) {
        List<? extends Map<? extends KVariable, ? extends K>> searchResult = ((SearchResult) result).getSearchList();
        if (searchResult.isEmpty()) {
            outputFile("No Search Results \n", options);
        }
        int i = 1;
        List<String> results = new ArrayList<>();
        for (Map<? extends KVariable, ? extends K> substitution : searchResult) {
            StringBuilder sb = new StringBuilder();
            prettyPrintSubstitution(substitution, result.getParsedRule(), compiledDef, options.output, sb::append);
            results.add(sb.toString());
        }
        Collections.sort(results);
        StringBuilder sb = new StringBuilder();
        sb.append("Search results:\n\n");
        for (String solution : results) {
            sb.append("Solution ").append(i++).append(":\n");
            sb.append(solution);
        }
        outputFile(sb.toString(), options);
    }

    /**
     * Function to return the exit code specified by the user given a substitution
     *
     * @param kem ExcpetionManager object
     * @param res The substitution from the match of the user specified pattern on the Final Configuration.
     * @return An int representing the error code.
     */
    public static int getExitCode(KExceptionManager kem, List<? extends Map<? extends KVariable, ? extends K>> res) {
        if (res.size() != 1) {
            kem.registerCriticalWarning("Found " + res.size() + " solutions to exit code pattern. Returning 112.");
            return 112;
        }
        Map<? extends KVariable, ? extends K> solution = res.get(0);
        Set<Integer> vars = new HashSet<>();
        for (K t : solution.values()) {
            // TODO(andreistefanescu): fix Token.sort() to return a kore.Sort that obeys kore.Sort's equality contract.
            if (t instanceof KToken && Sorts.Int().equals(((KToken) t).sort())) {
                try {
                    vars.add(Integer.valueOf(((KToken) t).s()));
                } catch (NumberFormatException e) {
                    throw KEMException.criticalError("Exit code found was not in the range of an integer. Found: " + ((KToken) t).s(), e);
                }
            }
        }
        if (vars.size() != 1) {
            kem.registerCriticalWarning("Found " + vars.size() + " integer variables in exit code pattern. Returning 111.");
            return 111;
        }
        return vars.iterator().next();
    }

    //TODO(dwightguth): use Writer
    public void outputFile(String output, KRunOptions options) {
        outputFile(output.getBytes(), options);
    }
    public void outputFile(byte[] output, KRunOptions options) {
        if (options.outputFile == null) {
            System.out.print(output);
        } else {
            files.saveToWorkingDirectory(options.outputFile, output);
        }
    }

    /**
     * Function to compile the String Pattern, if the pattern is not present in the cache. Note the difference between
     * compilation and parsing. Compilation is the result of resolving anonymous variables, semantic casts, and concretizing
     * sentences after parsing the pattern string.
     *
     * @param pattern The String specifying the pattern to be compiled
     * @param source  Source of the pattern, usually either command line or file path.
     * @return The pattern (represented by a Rule object) obtained from the compilation process.
     */
    public static Rule compilePattern(FileUtil files, KExceptionManager kem, String pattern, KRunOptions options, CompiledDefinition compiledDef, Source source) {
        if (pattern != null && (options.experimental.prove != null || options.experimental.ltlmc())) {
            throw KEMException.criticalError("Pattern matching is not supported by model checking or proving");
        }
        return compiledDef.compilePatternIfAbsent(files, kem, pattern, source);
    }

    /**
     * Function to parse the String Pattern. It's the step in the compilation process that occurs before resoving anonymous variables,
     * semantic casts, and sentence concretizaiton
     *
     * @param pattern The String representing the pattern to be parsed.
     * @param source  The Source of the pattern, usually either the command line or the file path.
     * @return The pattern (represented by a Rule object) obtained from the parsing process.
     */
    public static Rule parsePattern(FileUtil files, KExceptionManager kem, String pattern, CompiledDefinition compiledDef, Source source) {
        return compiledDef.parsePatternIfAbsent(files, kem, pattern, source);
    }

    public static void prettyPrint(CompiledDefinition compiledDef, OutputModes output, Consumer<byte[]> print, K result) {
        switch (output) {
        case KAST:
            print.accept((ToKast.apply(result) + "\n").getBytes());
            break;
        case NONE:
            print.accept("".getBytes());
            break;
        case PRETTY:
            Module unparsingModule = compiledDef.getExtensionModule(compiledDef.languageParsingModule());
            print.accept((unparseTerm(result, unparsingModule) + "\n").getBytes());
            break;
        case BINARY:
            print.accept(ToBinary.apply(result));
            break;
        default:
            throw KEMException.criticalError("Unsupported output mode: " + output);
        }
    }

    /**
     * Given a substitution, represented by a map of KVariables to K, print the substitution. The printing follows the following format:
     * If Pattern is represented by a single variable, then entire substitution is printed without the pattern, else
     * variable is printed, followed by -->, and then the substitution corresponding K.
     *
     * @param subst         A Map from KVariables to K representing the result of a match of a pattern on a configuration.
     * @param parsedPattern The parsed (not compiled) pattern object. The parsed pattern is used to
     *                      weed out variables not defined in the original string pattern by the user.
     * @param outputModes   The output mode represented by the user.
     * @param print         A consumer function that is called with the result of the unparsing process. The consumer must accept a String.
     */
    public static void prettyPrintSubstitution(Map<? extends KVariable, ? extends K> subst,
                                               Rule parsedPattern, CompiledDefinition compiledDefinition,
                                               OutputModes outputModes,
                                               Consumer<byte[]> print) {
        if (subst.isEmpty()) {
            return;
        }
        List<String> varList = new ArrayList<>();
        new VisitK() {
            @Override
            public void apply(KVariable k) {
                    /* Not Observing reflexivity Rule requires comparison by name */
                varList.add(k.name());
                super.apply(k);
            }
        }.apply(parsedPattern.body());
        for (KVariable variable : subst.keySet()) {
            if (varList.contains(variable.name())) {
                K value = subst.get(variable);
                if (parsedPattern.body() instanceof KVariable) {
                    prettyPrint(compiledDefinition, outputModes, print, value);
                    return;
                }
<<<<<<< HEAD
                prettyPrint(compiledDefinition, outputModes, print, variable);
                print.accept("---> \n".getBytes());
=======
                print.accept(variable.toString());
                print.accept(" -->\n");
>>>>>>> 41600185
                prettyPrint(compiledDefinition, outputModes, print, value);
            }
        }
    }

    private K parseConfigVars(KRunOptions options, CompiledDefinition compiledDef) {
        HashMap<KToken, K> output = new HashMap<>();
        for (Map.Entry<String, Pair<String, String>> entry
                : options.configurationCreation.configVars(compiledDef.getParsedDefinition().mainModule().name()).entrySet()) {
            String name = entry.getKey();
            String value = entry.getValue().getLeft();
            String parser = entry.getValue().getRight();
            // TODO(dwightguth): start symbols
            Sort sort = Sorts.K();
            K configVar = externalParse(parser, value, sort, Source.apply("<command line: -c" + name + ">"), compiledDef);
            output.put(KToken("$" + name, Sorts.KConfigVar()), configVar);
        }
        if (options.io()) {
            output.put(KToken("$STDIN", Sorts.KConfigVar()), KToken("\"\"", Sorts.String()));
            output.put(KToken("$IO", Sorts.KConfigVar()), KToken("\"on\"", Sorts.String()));
        } else {
            String stdin = getStdinBuffer(ttyStdin);
            output.put(KToken("$STDIN", Sorts.KConfigVar()), KToken("\"" + stdin + "\"", Sorts.String()));
            output.put(KToken("$IO", Sorts.KConfigVar()), KToken("\"off\"", Sorts.String()));
        }
        checkConfigVars(output.keySet(), compiledDef);
        return plugConfigVars(compiledDef, output);
    }

    private void checkConfigVars(Set<KToken> inputConfigVars, CompiledDefinition compiledDef) {
        Set<KToken> defConfigVars = mutable(new ConfigVars(compiledDef.kompiledDefinition.mainModule()).configVars());

        for (KToken defConfigVar : defConfigVars) {
            if (!inputConfigVars.contains(defConfigVar)) {
                throw KEMException.compilerError("Configuration variable missing: " + defConfigVar.s());
            }
        }

        for (KToken inputConfigVar : inputConfigVars) {
            if (!defConfigVars.contains(inputConfigVar)) {
                if (!inputConfigVar.s().equals("$STDIN") && !inputConfigVar.s().equals("$IO")) {
                    kem.registerCompilerWarning("User specified configuration variable " + inputConfigVar.s() + " which does not exist.");
                }
            }
        }
    }

    public static String getStdinBuffer(boolean ttyStdin) {
        String buffer = "";

        try {
            BufferedReader br = new BufferedReader(
                    new InputStreamReader(System.in));
            // detect if the input comes from console or redirected
            // from a pipeline

            if ((Main.isNailgun() && !ttyStdin)
                    || (!Main.isNailgun() && br.ready())) {
                buffer = br.readLine();
            }
        } catch (IOException e) {
            throw KEMException.internalError("IO error detected reading from stdin", e);
        }
        if (buffer == null) {
            return "";
        }
        return buffer + "\n";
    }

    public KApply plugConfigVars(CompiledDefinition compiledDef, Map<KToken, K> output) {
        return KApply(compiledDef.topCellInitializer, output.entrySet().stream().map(e -> KApply(KLabel("_|->_"), e.getKey(), e.getValue())).reduce(KApply(KLabel(".Map")), (a, b) -> KApply(KLabel("_Map_"), a, b)));
    }

    private static String unparseTerm(K input, Module test) {
        return KOREToTreeNodes.toString(
                new AddBrackets(test).addBrackets((ProductionReference)
                        KOREToTreeNodes.apply(KOREToTreeNodes.up(test, input), test)));
    }

    public K externalParse(String parser, String value, Sort startSymbol, Source source, CompiledDefinition compiledDef) {
        List<String> tokens = new ArrayList<>(Arrays.asList(parser.split(" ")));
        tokens.add(value);
        Map<String, String> environment = new HashMap<>();
        environment.put("KRUN_SORT", startSymbol.name());
        environment.put("KRUN_COMPILED_DEF", files.resolveDefinitionDirectory(".").getAbsolutePath());
        RunProcess.ProcessOutput output = RunProcess.execute(environment, files.getProcessBuilder(), tokens.toArray(new String[tokens.size()]));

        if (output.exitCode != 0) {
            throw new ParseFailedException(new KException(KException.ExceptionType.ERROR, KException.KExceptionGroup.CRITICAL, "Parser returned a non-zero exit code: "
                    + output.exitCode + "\nStdout:\n" + output.stdout + "\nStderr:\n" + output.stderr));
        }

        byte[] kast = output.stdout != null ? output.stdout : new byte[0];
        if (BinaryParser.isBinaryKast(kast)) {
            return BinaryParser.parse(kast);
        } else {
            return KoreParser.parse(new String(kast), source);
        }
    }
}<|MERGE_RESOLUTION|>--- conflicted
+++ resolved
@@ -14,14 +14,6 @@
 import org.kframework.kore.KToken;
 import org.kframework.kore.KVariable;
 import org.kframework.kore.Sort;
-<<<<<<< HEAD
-import org.kframework.parser.binary.BinaryParser;
-import org.kframework.unparser.ToBinary;
-import org.kframework.unparser.ToKast;
-import org.kframework.kore.compile.VisitKORE;
-=======
-import org.kframework.kore.ToKast;
->>>>>>> 41600185
 import org.kframework.krun.modes.ExecutionMode;
 import org.kframework.main.Main;
 import org.kframework.parser.ProductionReference;
@@ -259,13 +251,8 @@
                     prettyPrint(compiledDefinition, outputModes, print, value);
                     return;
                 }
-<<<<<<< HEAD
                 prettyPrint(compiledDefinition, outputModes, print, variable);
-                print.accept("---> \n".getBytes());
-=======
-                print.accept(variable.toString());
-                print.accept(" -->\n");
->>>>>>> 41600185
+                print.accept(" -->\n".getBytes());
                 prettyPrint(compiledDefinition, outputModes, print, value);
             }
         }
