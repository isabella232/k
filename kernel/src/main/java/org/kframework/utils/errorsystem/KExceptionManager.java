--- conflicted
+++ resolved
@@ -43,12 +43,8 @@
                 }
                 exceptions.add(new KException(ExceptionType.ERROR, KExceptionGroup.INTERNAL,
                         "Uncaught exception thrown of type " + e.getClass().getSimpleName()
-<<<<<<< HEAD
-                                + ".\nPlease file a bug report at https://github.com/kframework/k/issues", e));
-=======
                         + ".\nPlease rerun your program with the --debug flag to generate a stack trace, "
                         + "and file a bug report at https://github.com/kframework/k/issues", e));
->>>>>>> 6fd344fa
                 print();
             }
         });
