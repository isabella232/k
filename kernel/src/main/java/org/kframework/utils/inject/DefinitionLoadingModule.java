--- conflicted
+++ resolved
@@ -47,16 +47,12 @@
         return context;
     }
 
-<<<<<<< HEAD
-    @Provides @RequestScoped
-=======
-    @Provides @Concrete
+    @Provides @DefinitionScoped @Concrete
     Definition concreteDefinition(Tool tool, BinaryLoader loader, FileUtil files) {
         return loader.loadOrDie(Definition.class, files.resolveKompiled("definition-concrete.bin"));
     }
 
-    @Provides
->>>>>>> 7a5508c4
+    @Provides @DefinitionScoped
     Definition definition(Tool tool, BinaryLoader loader, FileUtil files) {
         return loader.loadOrDie(Definition.class, files.resolveKompiled("definition.bin"));
     }
