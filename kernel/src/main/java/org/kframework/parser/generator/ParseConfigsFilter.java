--- conflicted
+++ resolved
@@ -67,7 +67,6 @@
     public ASTNode visit(StringSentence ss, Void _) throws ParseFailedException {
         if (ss.getType().equals(Constants.CONFIG)) {
             long startTime2 = System.currentTimeMillis();
-<<<<<<< HEAD
             ASTNode config = null;
             String parsed = null;
             if (ss.containsAttribute("kore")) {
@@ -78,29 +77,12 @@
             } else {
                 try {
                     parsed = org.kframework.parser.concrete.DefinitionLocalKParser.ParseKConfigString(ss.getContent(), context.files.resolveKompiled("."));
+                // DISABLE EXCEPTION CHECKSTYLE
                 } catch (RuntimeException e) {
                     String msg = "SDF failed to parse a configuration by throwing: " + e.getCause().getLocalizedMessage();
-                    throw new ParseFailedException(new KException(ExceptionType.ERROR, KExceptionGroup.CRITICAL, msg, ss.getSource(), ss.getLocation(), e));
-=======
-            try {
-                ASTNode config = null;
-                String parsed = null;
-                if (ss.containsAttribute("kore")) {
-                    long startTime = System.currentTimeMillis();
-                    parsed = org.kframework.parser.concrete.DefinitionLocalKParser.ParseKoreString(ss.getContent(), context.files.resolveKompiled("."));
-                    if (context.globalOptions.verbose)
-                        System.out.println("Parsing with Kore: " + ss.getSource() + ":" + ss.getLocation() + " - " + (System.currentTimeMillis() - startTime));
-                } else {
-                    try {
-                        parsed = org.kframework.parser.concrete.DefinitionLocalKParser.ParseKConfigString(ss.getContent(), context.files.resolveKompiled("."));
-                    // DISABLE EXCEPTION CHECKSTYLE
-                    } catch (RuntimeException e) {
-                        String msg = "SDF failed to parse a configuration by throwing: " + e.getCause().getLocalizedMessage();
-                        throw new ParseFailedException(new KException(ExceptionType.ERROR, KExceptionGroup.CRITICAL, msg, ss.getSource(), ss.getLocation()));
-                    }
-                    // ENABLE EXCEPTION CHECKSTYLE
->>>>>>> 175df50e
+                    throw new ParseFailedException(new KException(ExceptionType.ERROR, KExceptionGroup.CRITICAL, msg, ss.getSource(), ss.getLocation()));
                 }
+                // ENABLE EXCEPTION CHECKSTYLE
             }
             Document doc = XmlLoader.getXMLDoc(parsed);
 
