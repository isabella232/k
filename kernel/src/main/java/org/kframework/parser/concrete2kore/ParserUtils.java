// Copyright (c) 2015 K Team. All Rights Reserved.
package org.kframework.parser.concrete2kore;

import org.apache.commons.io.FileUtils;
import org.kframework.kil.Definition;
import org.kframework.kil.Sources;
import org.kframework.kore.K;
import org.kframework.kore.convertors.KILtoKORE;
<<<<<<< HEAD
import org.kframework.kore.outer.Module;
=======
import org.kframework.definition.Module;
import org.kframework.parser.Ambiguity;
>>>>>>> 4a2717b5
import org.kframework.parser.Term;
import org.kframework.parser.TreeNodesToKORE;
import org.kframework.parser.outer.Outer;

import java.io.File;
import java.io.IOException;

/**
 * A few functions that are a common pattern when calling the new parser.
 */
public class ParserUtils {

    public static K parseWithFile(CharSequence theTextToParse, String mainModule, String startSymbol, File definitionFile) {
        String definitionText;
        try {
            definitionText = FileUtils.readFileToString(definitionFile);
        } catch (IOException e) {
            throw new RuntimeException(e);
        }
        return parseWithString(theTextToParse, mainModule, startSymbol, definitionText);
    }

    public static K parseWithString(CharSequence theTextToParse, String mainModule, String startSymbol, String definitionText) {
        Module kastModule = parseMainModuleOuterSyntax(definitionText, mainModule);
        return parseWithModule(theTextToParse, startSymbol, kastModule);
    }

    public static K parseWithModule(CharSequence theTextToParse, String startSymbol, org.kframework.kore.outer.Module kastModule) {
        ParseInModule parser = new ParseInModule(kastModule);
        Term cleaned = parser.parseString(theTextToParse, startSymbol);
        return TreeNodesToKORE.apply(cleaned);
    }

    public static org.kframework.kore.outer.Module parseMainModuleOuterSyntax(String definitionText, String mainModule) {
        Definition def = new Definition();
        def.setItems(Outer.parse(Sources.generatedBy(ParserUtils.class), definitionText, null));
        def.setMainModule(mainModule);
        def.setMainSyntaxModule(mainModule);

        KILtoKORE kilToKore = new KILtoKORE(null);
<<<<<<< HEAD
        return kilToKore.apply(def).getModule(mainModule).get();
=======
        org.kframework.definition.Definition koreDef = kilToKore.apply(def);
        return parseWithDef(theTextToParse, mainModule, startSymbol, koreDef);
    }

    public static K parseWithDef(CharSequence theTextToParse, String mainModule, String startSymbol, org.kframework.definition.Definition definition) {

        Module kastModule = definition.getModule(mainModule).get();

        Grammar kastGrammar = KSyntax2GrammarStatesFilter.getGrammar(kastModule);
        return parseWithGrammar(theTextToParse, startSymbol, kastModule, kastGrammar);
    }

    public static K parseWithGrammar(CharSequence theTextToParse, String startSymbol, org.kframework.definition.Module kastModule, Grammar grammar) {
        Parser parser = new Parser(theTextToParse);
        Term parsed = parser.parse(grammar.get(startSymbol), 0);

        if (parsed.equals(Ambiguity.apply())) {
            Parser.ParseError errors = parser.getErrors();
            throw new AssertionError("There are parsing errors: " + errors.toString());
        }

        Term cleaned = new TreeCleanerVisitor().apply(parsed).right().get();
        cleaned = new PreferAvoidVisitor().apply(cleaned);
        cleaned = new PriorityVisitor(kastModule.priorities(), kastModule.leftAssoc(), kastModule.rightAssoc()).apply(cleaned).right().get();

        return TreeNodesToKORE.apply(cleaned);
>>>>>>> 4a2717b5
    }
}<|MERGE_RESOLUTION|>--- conflicted
+++ resolved
@@ -6,12 +6,7 @@
 import org.kframework.kil.Sources;
 import org.kframework.kore.K;
 import org.kframework.kore.convertors.KILtoKORE;
-<<<<<<< HEAD
-import org.kframework.kore.outer.Module;
-=======
 import org.kframework.definition.Module;
-import org.kframework.parser.Ambiguity;
->>>>>>> 4a2717b5
 import org.kframework.parser.Term;
 import org.kframework.parser.TreeNodesToKORE;
 import org.kframework.parser.outer.Outer;
@@ -39,48 +34,19 @@
         return parseWithModule(theTextToParse, startSymbol, kastModule);
     }
 
-    public static K parseWithModule(CharSequence theTextToParse, String startSymbol, org.kframework.kore.outer.Module kastModule) {
+    public static K parseWithModule(CharSequence theTextToParse, String startSymbol, org.kframework.definition.Module kastModule) {
         ParseInModule parser = new ParseInModule(kastModule);
         Term cleaned = parser.parseString(theTextToParse, startSymbol);
         return TreeNodesToKORE.apply(cleaned);
     }
 
-    public static org.kframework.kore.outer.Module parseMainModuleOuterSyntax(String definitionText, String mainModule) {
+    public static org.kframework.definition.Module parseMainModuleOuterSyntax(String definitionText, String mainModule) {
         Definition def = new Definition();
         def.setItems(Outer.parse(Sources.generatedBy(ParserUtils.class), definitionText, null));
         def.setMainModule(mainModule);
         def.setMainSyntaxModule(mainModule);
 
         KILtoKORE kilToKore = new KILtoKORE(null);
-<<<<<<< HEAD
         return kilToKore.apply(def).getModule(mainModule).get();
-=======
-        org.kframework.definition.Definition koreDef = kilToKore.apply(def);
-        return parseWithDef(theTextToParse, mainModule, startSymbol, koreDef);
-    }
-
-    public static K parseWithDef(CharSequence theTextToParse, String mainModule, String startSymbol, org.kframework.definition.Definition definition) {
-
-        Module kastModule = definition.getModule(mainModule).get();
-
-        Grammar kastGrammar = KSyntax2GrammarStatesFilter.getGrammar(kastModule);
-        return parseWithGrammar(theTextToParse, startSymbol, kastModule, kastGrammar);
-    }
-
-    public static K parseWithGrammar(CharSequence theTextToParse, String startSymbol, org.kframework.definition.Module kastModule, Grammar grammar) {
-        Parser parser = new Parser(theTextToParse);
-        Term parsed = parser.parse(grammar.get(startSymbol), 0);
-
-        if (parsed.equals(Ambiguity.apply())) {
-            Parser.ParseError errors = parser.getErrors();
-            throw new AssertionError("There are parsing errors: " + errors.toString());
-        }
-
-        Term cleaned = new TreeCleanerVisitor().apply(parsed).right().get();
-        cleaned = new PreferAvoidVisitor().apply(cleaned);
-        cleaned = new PriorityVisitor(kastModule.priorities(), kastModule.leftAssoc(), kastModule.rightAssoc()).apply(cleaned).right().get();
-
-        return TreeNodesToKORE.apply(cleaned);
->>>>>>> 4a2717b5
     }
 }