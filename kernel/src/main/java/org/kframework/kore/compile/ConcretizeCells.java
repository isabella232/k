// Copyright (c) 2015 K Team. All Rights Reserved.
package org.kframework.kore.compile;

import org.kframework.compile.ConfigurationInfo;
import org.kframework.compile.ConfigurationInfoFromModule;
import org.kframework.compile.LabelInfo;
<<<<<<< HEAD
import org.kframework.definition.Module;
=======
import org.kframework.compile.LabelInfoFromModule;
import org.kframework.definition.Definition;
import org.kframework.definition.DefinitionTransformer;
>>>>>>> e022425e
import org.kframework.definition.Sentence;

/**
 * Apply the configuration concretization process.
 * The implicit {@code <k>} cell is added by another stage, AddImplicitComputationCell.
 * <p>
 * The input may freely use various configuration abstractions
 * and Full K flexibilites. See {@link IncompleteCellUtils} for a
 * description of the expected term structure.
 * The output will represent cells in
 * strict accordance with their declared fixed-arity productions.
 * <p>
 * This is a simple composition of the
 * {@link AddTopCellToRules}, {@link AddParentCells},
 * {@link CloseCells}, and {@link SortCells} passes,
 * see their documentation for details on the transformations.
 */
public class ConcretizeCells {
    final ConfigurationInfo configurationInfo;
    final LabelInfo labelInfo;
    final SortInfo sortInfo;
    final Module module;

    final AddParentCells addParentCells;
    final CloseCells closeCells;
    final SortCells sortCells;
    private final AddTopCellToRules addRootCell;

<<<<<<< HEAD
    public ConcretizeCells(ConfigurationInfo configurationInfo, LabelInfo labelInfo, SortInfo sortInfo, Module module, KExceptionManager kem) {
=======
    public static Definition transformDefinition(Definition input) {
        ConfigurationInfoFromModule configInfo = new ConfigurationInfoFromModule(input.mainModule());
        LabelInfo labelInfo = new LabelInfoFromModule(input.mainModule());
        SortInfo sortInfo = SortInfo.fromModule(input.mainModule());
        return DefinitionTransformer.fromSentenceTransformer(
                new ConcretizeCells(configInfo, labelInfo, sortInfo)::concretize,
                "concretizing configuration"
        ).apply(input);
    }

    public ConcretizeCells(ConfigurationInfo configurationInfo, LabelInfo labelInfo, SortInfo sortInfo) {
>>>>>>> e022425e
        this.configurationInfo = configurationInfo;
        this.labelInfo = labelInfo;
        this.sortInfo = sortInfo;
        this.module = module;
        addRootCell = new AddTopCellToRules(configurationInfo, labelInfo);
        addParentCells = new AddParentCells(configurationInfo, labelInfo);
        closeCells = new CloseCells(configurationInfo, sortInfo, labelInfo);
<<<<<<< HEAD
        sortCells = new SortCells(configurationInfo, labelInfo, module, kem);
=======
        sortCells = new SortCells(configurationInfo, labelInfo);
>>>>>>> e022425e
    }

    public Sentence concretize(Sentence s) {
        s = addRootCell.addImplicitCells(s);
        s = addParentCells.concretize(s);
        s = closeCells.close(s);

        s = sortCells.preprocess(s);
        s = sortCells.sortCells(s);
        s = sortCells.postprocess(s);
        return s;
    }
}<|MERGE_RESOLUTION|>--- conflicted
+++ resolved
@@ -4,13 +4,10 @@
 import org.kframework.compile.ConfigurationInfo;
 import org.kframework.compile.ConfigurationInfoFromModule;
 import org.kframework.compile.LabelInfo;
-<<<<<<< HEAD
-import org.kframework.definition.Module;
-=======
 import org.kframework.compile.LabelInfoFromModule;
 import org.kframework.definition.Definition;
 import org.kframework.definition.DefinitionTransformer;
->>>>>>> e022425e
+import org.kframework.definition.Module;
 import org.kframework.definition.Sentence;
 
 /**
@@ -39,9 +36,6 @@
     final SortCells sortCells;
     private final AddTopCellToRules addRootCell;
 
-<<<<<<< HEAD
-    public ConcretizeCells(ConfigurationInfo configurationInfo, LabelInfo labelInfo, SortInfo sortInfo, Module module, KExceptionManager kem) {
-=======
     public static Definition transformDefinition(Definition input) {
         ConfigurationInfoFromModule configInfo = new ConfigurationInfoFromModule(input.mainModule());
         LabelInfo labelInfo = new LabelInfoFromModule(input.mainModule());
@@ -52,8 +46,7 @@
         ).apply(input);
     }
 
-    public ConcretizeCells(ConfigurationInfo configurationInfo, LabelInfo labelInfo, SortInfo sortInfo) {
->>>>>>> e022425e
+    public ConcretizeCells(ConfigurationInfo configurationInfo, LabelInfo labelInfo, SortInfo sortInfo, Module module, KExceptionManager kem) {
         this.configurationInfo = configurationInfo;
         this.labelInfo = labelInfo;
         this.sortInfo = sortInfo;
@@ -61,11 +54,7 @@
         addRootCell = new AddTopCellToRules(configurationInfo, labelInfo);
         addParentCells = new AddParentCells(configurationInfo, labelInfo);
         closeCells = new CloseCells(configurationInfo, sortInfo, labelInfo);
-<<<<<<< HEAD
         sortCells = new SortCells(configurationInfo, labelInfo, module, kem);
-=======
-        sortCells = new SortCells(configurationInfo, labelInfo);
->>>>>>> e022425e
     }
 
     public Sentence concretize(Sentence s) {
