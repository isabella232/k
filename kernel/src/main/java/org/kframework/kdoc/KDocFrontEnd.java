--- conflicted
+++ resolved
@@ -13,11 +13,8 @@
 import org.kframework.utils.file.JarInfo;
 import org.kframework.utils.file.KompiledDir;
 import org.kframework.utils.inject.CommonModule;
-<<<<<<< HEAD
 import org.kframework.utils.inject.DefinitionScope;
-=======
 import org.kframework.utils.inject.Concrete;
->>>>>>> 7a5508c4
 import org.kframework.utils.inject.JCommanderModule;
 import org.kframework.utils.inject.JCommanderModule.ExperimentalUsage;
 import org.kframework.utils.inject.JCommanderModule.Usage;
@@ -49,17 +46,11 @@
             @Usage String usage,
             @ExperimentalUsage String experimentalUsage,
             JarInfo jarInfo,
-<<<<<<< HEAD
             Provider<PosterBackend> backend,
-            Provider<Definition> def,
+            @Concrete Provider<Definition> def,
             FileUtil files,
             DefinitionScope scope,
             @KompiledDir Provider<File> kompiledDir) {
-=======
-            PosterBackend backend,
-            @Concrete Provider<Definition> def,
-            FileUtil files) {
->>>>>>> 7a5508c4
         super(kem, globalOptions, usage, experimentalUsage, jarInfo, files);
         this.backend = backend;
         this.def = def;
