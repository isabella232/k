--- conflicted
+++ resolved
@@ -3,10 +3,7 @@
 
 import org.junit.Assert;
 import org.junit.Test;
-<<<<<<< HEAD
-=======
 import org.kframework.builtin.KLabels;
->>>>>>> d81242c0
 import org.kframework.builtin.Labels;
 import org.kframework.builtin.Sorts;
 import org.kframework.compile.ConfigurationInfo;
@@ -244,10 +241,6 @@
     }
 
     KApply cells(K... ks) {
-<<<<<<< HEAD
-        return KApply(KLabel(Labels.Cells()), ks);
-=======
         return KApply(KLabel(KLabels.CELLS), ks);
->>>>>>> d81242c0
     }
 }