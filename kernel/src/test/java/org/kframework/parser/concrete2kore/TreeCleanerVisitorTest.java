// Copyright (c) 2015 K Team. All Rights Reserved.

package org.kframework.parser.concrete2kore;

import org.junit.Test;
<<<<<<< HEAD
import static org.junit.Assert.*;
import org.kframework.parser.*;
=======
import org.kframework.kore.outer.SyntaxProduction;
import org.kframework.parser.Ambiguity;
import org.kframework.parser.Constant;
import org.kframework.parser.KList;
import org.kframework.parser.Term;
import org.kframework.parser.TermCons;
>>>>>>> 6aec7cdd
import org.kframework.utils.errorsystem.ParseFailedException;
import scala.util.Either;

import java.util.Arrays;
import java.util.Optional;
import java.util.Set;

<<<<<<< HEAD
import static org.kframework.definition.Constructors.*;
import static org.kframework.kore.KORE.*;
import static org.kframework.Collections.*;
=======
import static org.junit.Assert.assertEquals;
import static org.junit.Assert.fail;
import static org.kframework.Collections.Seq;
import static org.kframework.kore.Constructors.Sort;
import static org.kframework.kore.outer.Constructors.*;
>>>>>>> 6aec7cdd

public class TreeCleanerVisitorTest {


    TreeCleanerVisitor treeCleanerVisitor = new TreeCleanerVisitor();
    org.kframework.definition.Production fooProduction = Production(Sort("Foo"), Seq(RegexTerminal("foo|bar")));
    Constant foo = Constant.apply("foo", fooProduction, Optional.empty());
    Constant bar = Constant.apply("bar", fooProduction, Optional.empty());

    org.kframework.definition.Production noKLabelProduction = Production(Sort("NoKLabelProd"), Seq(NonTerminal(Sort("Foo")), NonTerminal(Sort("Foo"))));

    @Test
    public void testConstant() throws Exception {
        assertCleanup(foo, foo);
    }

    @Test
    public void testAmb() throws Exception {
        assertCleanup(Ambiguity.apply(foo), foo);
    }

    @Test
    public void testAmb2() throws Exception {
        Ambiguity two = Ambiguity.apply(foo, bar);
        assertCleanup(two, two);
    }

    @Test(expected = ParseFailedException.class)
    public void testNoKLabel() throws Exception {
        throwFirstLeftException(TermCons.apply(Arrays.asList(foo, bar), noKLabelProduction));
    }

    @Test
    public void testKList() throws Exception {
        assertCleanup(Ambiguity.apply(KList.apply(foo)), foo);
    }

    public void assertCleanup(Term input, Term expected) {
        Term actual = treeCleanerVisitor.apply(input).right().get();
        if (!actual.equals(expected)) {
            assertEquals(expected.toString(), actual.toString());
        }
    }

    public void throwFirstLeftException(Term input) {
        Either<Set<ParseFailedException>, Term> result = treeCleanerVisitor.apply(input);
        if (result.isRight()) {
            fail("Expected an exception but got:" + result.right().get());
        } else {
            throw result.left().get().iterator().next();
        }
    }
}<|MERGE_RESOLUTION|>--- conflicted
+++ resolved
@@ -3,17 +3,12 @@
 package org.kframework.parser.concrete2kore;
 
 import org.junit.Test;
-<<<<<<< HEAD
 import static org.junit.Assert.*;
-import org.kframework.parser.*;
-=======
-import org.kframework.kore.outer.SyntaxProduction;
 import org.kframework.parser.Ambiguity;
 import org.kframework.parser.Constant;
 import org.kframework.parser.KList;
 import org.kframework.parser.Term;
 import org.kframework.parser.TermCons;
->>>>>>> 6aec7cdd
 import org.kframework.utils.errorsystem.ParseFailedException;
 import scala.util.Either;
 
@@ -21,17 +16,9 @@
 import java.util.Optional;
 import java.util.Set;
 
-<<<<<<< HEAD
 import static org.kframework.definition.Constructors.*;
 import static org.kframework.kore.KORE.*;
 import static org.kframework.Collections.*;
-=======
-import static org.junit.Assert.assertEquals;
-import static org.junit.Assert.fail;
-import static org.kframework.Collections.Seq;
-import static org.kframework.kore.Constructors.Sort;
-import static org.kframework.kore.outer.Constructors.*;
->>>>>>> 6aec7cdd
 
 public class TreeCleanerVisitorTest {
 
@@ -69,6 +56,9 @@
         assertCleanup(Ambiguity.apply(KList.apply(foo)), foo);
     }
 
+
+//        amb([amb([NOKLABEL(amb([#emptyKRequireList()]),amb([#KModuleList(amb([#KModule(amb([#token(KModuleName,"FOO ")]),amb([#emptyKImportList()]),amb([#emptyKSentenceList()]))]),amb([#emptyKModuleList()]))]))])])
+
     public void assertCleanup(Term input, Term expected) {
         Term actual = treeCleanerVisitor.apply(input).right().get();
         if (!actual.equals(expected)) {
@@ -84,4 +74,5 @@
             throw result.left().get().iterator().next();
         }
     }
+    }
 }