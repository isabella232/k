--- conflicted
+++ resolved
@@ -6,11 +6,8 @@
 import com.google.inject.multibindings.MapBinder;
 import org.junit.Before;
 import org.junit.runner.RunWith;
-<<<<<<< HEAD
 import org.kframework.kdoc.KDocOptions;
-=======
 import org.kframework.backend.Backend;
->>>>>>> 4d3007c3
 import org.kframework.kil.Configuration;
 import org.kframework.kil.Definition;
 import org.kframework.kil.loader.Context;
@@ -98,16 +95,10 @@
         @Override
         protected void configure() {
             bind(RunProcess.class).toInstance(rp);
-<<<<<<< HEAD
             bind(KDocOptions.class).toInstance(new KDocOptions());
             bind(KRunOptions.class).toInstance(new KRunOptions());
-=======
-            bind(TTYInfo.class).toInstance(new TTYInfo(true, true, true));
-            bind(File.class).annotatedWith(WorkingDir.class).toInstance(new File("."));
-            bind(new TypeLiteral<Map<String, String>>() {}).annotatedWith(Environment.class).toInstance(System.getenv());
             MapBinder<String, Backend> mapBinder = MapBinder.newMapBinder(binder(), String.class, Backend.class);
             mapBinder.addBinding("test").to(TestBackend.class);
->>>>>>> 4d3007c3
         }
 
     }
